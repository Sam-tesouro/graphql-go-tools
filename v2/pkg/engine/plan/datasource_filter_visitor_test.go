--- conflicted
+++ resolved
@@ -53,10 +53,10 @@
 	return *b.ds
 }
 
-<<<<<<< HEAD
 func (b *dsBuilder) DSPtr() *DataSourceConfiguration {
 	return b.ds
-=======
+}
+
 func strptr(s string) *string { return &s }
 
 func TestNodeSuggestions(t *testing.T) {
@@ -203,7 +203,6 @@
 		})
 	})
 
->>>>>>> 40537587
 }
 
 func TestFindBestDataSourceSet(t *testing.T) {
