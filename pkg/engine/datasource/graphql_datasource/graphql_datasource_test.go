--- conflicted
+++ resolved
@@ -1880,7 +1880,6 @@
 								Column: 7,
 							},
 							Value: &resolve.Object{
-<<<<<<< HEAD
 								Fetch: &resolve.BatchFetch{
 									Fetch: &resolve.SingleFetch{
 										BufferId: 1,
@@ -1888,6 +1887,8 @@
 										Variables: resolve.NewVariables(
 											&resolve.ObjectVariable{
 												Path: []string{"id"},
+												JsonValueType: jsonparser.String,
+												RenderAsGraphQLValue: true,
 											},
 										),
 										DataSource:           &Source{},
@@ -1895,16 +1896,6 @@
 										ProcessResponseConfig: resolve.ProcessResponseConfig{
 											ExtractGraphqlResponse:    true,
 											ExtractFederationEntities: true,
-=======
-								Fetch: &resolve.SingleFetch{
-									BufferId: 1,
-									Input:    `{"method":"POST","url":"http://review.service","body":{"query":"query($representations: [_Any!]!){_entities(representations: $representations){... on User {reviews {body author {id username} product {upc}}}}}","variables":{"representations":[{"id":$$0$$,"__typename":"User"}]}}}`,
-									Variables: resolve.NewVariables(
-										&resolve.ObjectVariable{
-											Path: []string{"id"},
-											JsonValueType: jsonparser.String,
-											RenderAsGraphQLValue: true,
->>>>>>> fb898477
 										},
 									},
 									BatchFactory: batchFactory,
@@ -1997,7 +1988,6 @@
 														Value: &resolve.Object{
 															Path: []string{"product"},
 															Fetch: &resolve.ParallelFetch{
-<<<<<<< HEAD
 																Fetches: []resolve.Fetch{
 																	&resolve.BatchFetch{
 																		Fetch: &resolve.SingleFetch{
@@ -2007,29 +1997,18 @@
 																			Variables: resolve.NewVariables(
 																				&resolve.ObjectVariable{
 																					Path: []string{"upc"},
+																					JsonValueType: jsonparser.String,
+																					RenderAsGraphQLValue: true,
 																				},
 																			),
 																			DataSourceIdentifier: []byte("graphql_datasource.Source"),
 																			ProcessResponseConfig: resolve.ProcessResponseConfig{
 																				ExtractGraphqlResponse:    true,
 																				ExtractFederationEntities: true,
-=======
-																Fetches: []*resolve.SingleFetch{
-																	{
-																		BufferId:   2,
-																		Input:      `{"method":"POST","url":"http://product.service","body":{"query":"query($representations: [_Any!]!){_entities(representations: $representations){... on Product {name price}}}","variables":{"representations":[{"upc":$$0$$,"__typename":"Product"}]}}}`,
-																		DataSource: &Source{},
-																		Variables: resolve.NewVariables(
-																			&resolve.ObjectVariable{
-																				Path: []string{"upc"},
-																				JsonValueType: jsonparser.String,
-																				RenderAsGraphQLValue: true,
->>>>>>> fb898477
 																			},
 																		},
 																		BatchFactory: batchFactory,
 																	},
-<<<<<<< HEAD
 																	&resolve.BatchFetch{
 																		Fetch: &resolve.SingleFetch{
 																			BufferId: 3,
@@ -2037,6 +2016,8 @@
 																			Variables: resolve.NewVariables(
 																				&resolve.ObjectVariable{
 																					Path: []string{"upc"},
+																					JsonValueType: jsonparser.String,
+																					RenderAsGraphQLValue: true,
 																				},
 																			),
 																			DataSource:           &Source{},
@@ -2044,16 +2025,6 @@
 																			ProcessResponseConfig: resolve.ProcessResponseConfig{
 																				ExtractGraphqlResponse:    true,
 																				ExtractFederationEntities: true,
-=======
-																	{
-																		BufferId: 3,
-																		Input:    `{"method":"POST","url":"http://review.service","body":{"query":"query($representations: [_Any!]!){_entities(representations: $representations){... on Product {reviews {body author {id username}}}}}","variables":{"representations":[{"upc":$$0$$,"__typename":"Product"}]}}}`,
-																		Variables: resolve.NewVariables(
-																			&resolve.ObjectVariable{
-																				Path: []string{"upc"},
-																				JsonValueType: jsonparser.String,
-																				RenderAsGraphQLValue: true,
->>>>>>> fb898477
 																			},
 																		},
 																		BatchFactory: batchFactory,
