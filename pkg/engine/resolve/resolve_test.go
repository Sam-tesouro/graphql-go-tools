package resolve

import (
	"bytes"
	"context"
	"fmt"
	"io"
	"net/http"
	"sync"
	"testing"
	"time"

	"github.com/golang/mock/gomock"
	"github.com/stretchr/testify/assert"

	"github.com/jensneuse/graphql-go-tools/pkg/fastbuffer"
)

type _fakeDataSource struct {
	data              []byte
	artificialLatency time.Duration
}

var (
	_fakeDataSourceUniqueID = []byte("fake")
)

func (_ *_fakeDataSource) UniqueIdentifier() []byte {
	return _fakeDataSourceUniqueID
}

func (f *_fakeDataSource) Load(ctx context.Context, input []byte, w io.Writer) (err error) {
	if f.artificialLatency != 0 {
		time.Sleep(f.artificialLatency)
	}
	_, err = w.Write(f.data)
	return
}

func FakeDataSource(data string) *_fakeDataSource {
	return &_fakeDataSource{
		data: []byte(data),
	}
}

type _fakeDataSourceBatch struct {
	resultedInput *fastbuffer.FastBuffer
	bufPairs      []*BufPair
}

func (f *_fakeDataSourceBatch) Input() *fastbuffer.FastBuffer {
	return f.resultedInput
}

func (f *_fakeDataSourceBatch) Demultiplex(responseBufPair *BufPair, bufPairs []*BufPair) (err error) {
	for i := range bufPairs {
		bufPairs[i].Data.WriteBytes(f.bufPairs[i].Data.Bytes())
		bufPairs[i].Errors.WriteBytes(f.bufPairs[i].Errors.Bytes())
	}

	return nil
}

type resultedBufPair struct {
	data string
	err  string
}

func NewFakeDataSourceBatch(resultedInput string, resultedBufPairs []resultedBufPair) *_fakeDataSourceBatch {
	bufInput := fastbuffer.New()
	bufInput.WriteString(resultedInput)

	bufPairs := make([]*BufPair, len(resultedBufPairs))
	for i, v := range resultedBufPairs {
		bufPair := NewBufPair()
		bufPair.Data.WriteString(v.data)
		if v.err != "" {
			bufPair.WriteErr([]byte(v.err), nil, nil)
		}

		bufPairs[i] = bufPair
	}

	return &_fakeDataSourceBatch{
		resultedInput: bufInput,
		bufPairs:      bufPairs,
	}
}

type _byteMatchter struct {
	data []byte
}

func (b _byteMatchter) Matches(x interface{}) bool {
	return bytes.Equal(b.data, x.([]byte))
}

func (b _byteMatchter) String() string {
	return "bytes: " + string(b.data)
}

func matchBytes(bytes string) *_byteMatchter {
	return &_byteMatchter{data: []byte(bytes)}
}

type gotBytesFormatter struct {
}

func (g gotBytesFormatter) Got(got interface{}) string {
	return "bytes: " + string(got.([]byte))
}

func newResolver(enableSingleFlight, enableDataLoader bool) *Resolver {
	return New(NewFetcher(enableSingleFlight), enableDataLoader)
}

func TestResolver_ResolveNode(t *testing.T) {
	testFn := func(r *Resolver, fn func(t *testing.T, ctrl *gomock.Controller) (node Node, ctx Context, expectedOutput string)) func(t *testing.T) {
		ctrl := gomock.NewController(t)
<<<<<<< HEAD
		c, cancel := context.WithCancel(context.Background())
		defer cancel()
		r := New(c)
		node, ctx, expectedOutput := fn(t, r, ctrl)
=======
		node, ctx, expectedOutput := fn(t, ctrl)
>>>>>>> 5cc5f79e
		return func(t *testing.T) {
			buf := &BufPair{
				Data:   fastbuffer.New(),
				Errors: fastbuffer.New(),
			}
			err := r.resolveNode(&ctx, node, nil, buf)
			assert.Equal(t, buf.Errors.String(), "", "want error buf to be empty")
			assert.NoError(t, err)
			assert.Equal(t, expectedOutput, buf.Data.String())
			ctrl.Finish()
		}
	}
	t.Run("Nullable empty object", testFn(New(NewFetcher(false), false), func(t *testing.T, ctrl *gomock.Controller) (node Node, ctx Context, expectedOutput string) {
		return &Object{
			Nullable: true,
		}, Context{Context: context.Background()}, `null`
	}))
	t.Run("empty object", testFn(newResolver(false, false), func(t *testing.T, ctrl *gomock.Controller) (node Node, ctx Context, expectedOutput string) {
		return &EmptyObject{}, Context{Context: context.Background()}, `{}`
	}))
	t.Run("object with null field", testFn(newResolver(false, false), func(t *testing.T, ctrl *gomock.Controller) (node Node, ctx Context, expectedOutput string) {
		return &Object{
			Fields: []*Field{
				{
					Name:  []byte("foo"),
					Value: &Null{},
				},
			},
		}, Context{Context: context.Background()}, `{"foo":null}`
	}))
	t.Run("default graphql object", testFn(newResolver(false, false), func(t *testing.T, ctrl *gomock.Controller) (node Node, ctx Context, expectedOutput string) {
		return &Object{
			Fields: []*Field{
				{
					Name: []byte("data"),
					Value: &Object{
						Nullable: true,
					},
				},
			},
		}, Context{Context: context.Background()}, `{"data":null}`
	}))
	t.Run("graphql object with simple data source", testFn(newResolver(false, false), func(t *testing.T, ctrl *gomock.Controller) (node Node, ctx Context, expectedOutput string) {
		return &Object{
			Fields: []*Field{
				{
					Name: []byte("data"),
					Value: &Object{
						Fields: []*Field{
							{
								Name: []byte("user"),
								Value: &Object{
									Fetch: &SingleFetch{
										BufferId:   0,
										DataSource: FakeDataSource(`{"id":"1","name":"Jens","registered":true,"pet":{"name":"Barky","kind":"Dog"}}`),
									},
									Fields: []*Field{
										{
											BufferID:  0,
											HasBuffer: true,
											Name:      []byte("id"),
											Value: &String{
												Path: []string{"id"},
											},
										},
										{
											BufferID:  0,
											HasBuffer: true,
											Name:      []byte("name"),
											Value: &String{
												Path: []string{"name"},
											},
										},
										{
											BufferID:  0,
											HasBuffer: true,
											Name:      []byte("registered"),
											Value: &Boolean{
												Path: []string{"registered"},
											},
										},
										{
											BufferID:  0,
											HasBuffer: true,
											Name:      []byte("pet"),
											Value: &Object{
												Path: []string{"pet"},
												Fields: []*Field{
													{
														Name: []byte("name"),
														Value: &String{
															Path: []string{"name"},
														},
													},
													{
														Name: []byte("kind"),
														Value: &String{
															Path: []string{"kind"},
														},
													},
												},
											},
										},
									},
								},
							},
						},
					},
				},
			},
		}, Context{Context: context.Background()}, `{"data":{"user":{"id":"1","name":"Jens","registered":true,"pet":{"name":"Barky","kind":"Dog"}}}}`
	}))
	t.Run("fetch with context variable resolver", testFn(newResolver(true, false), func(t *testing.T, ctrl *gomock.Controller) (node Node, ctx Context, expectedOutput string) {
		mockDataSource := NewMockDataSource(ctrl)
		mockDataSource.EXPECT().
			Load(gomock.Any(), []byte(`{"id":1}`), gomock.AssignableToTypeOf(&bytes.Buffer{})).
			Do(func(ctx context.Context, input []byte, w io.Writer) (err error) {
				_, err = w.Write([]byte(`{"name":"Jens"}`))
				return
			}).
			Return(nil)
		return &Object{
			Fetch: &SingleFetch{
				BufferId:   0,
				DataSource: mockDataSource,
				Input:      `{"id":$$0$$}`,
				InputTemplate: InputTemplate{
					Segments: []TemplateSegment{
						{
							SegmentType: StaticSegmentType,
							Data:        []byte(`{"id":`),
						},
						{
							SegmentType:        VariableSegmentType,
							VariableSource:     VariableSourceContext,
							VariableSourcePath: []string{"id"},
						},
						{
							SegmentType: StaticSegmentType,
							Data:        []byte(`}`),
						},
					},
				},
				Variables: NewVariables(&ContextVariable{
					Path: []string{"id"},
				}),
			},
			Fields: []*Field{
				{
					HasBuffer: true,
					BufferID:  0,
					Name:      []byte("name"),
					Value: &String{
						Path: []string{"name"},
					},
				},
			},
		}, Context{Context: context.Background(), Variables: []byte(`{"id":1}`)}, `{"name":"Jens"}`
	}))
	t.Run("resolve arrays", testFn(newResolver(false, false), func(t *testing.T, ctrl *gomock.Controller) (node Node, ctx Context, expectedOutput string) {
		return &Object{
			Fetch: &SingleFetch{
				BufferId:   0,
				DataSource: FakeDataSource(`{"friends":[{"id":1,"name":"Alex"},{"id":2,"name":"Patric"}],"strings":["foo","bar","baz"],"integers":[123,456,789],"floats":[1.2,3.4,5.6],"booleans":[true,false,true]}`),
			},
			Fields: []*Field{
				{
					BufferID:  0,
					HasBuffer: true,
					Name:      []byte("synchronousFriends"),
					Value: &Array{
						Path:                []string{"friends"},
						ResolveAsynchronous: false,
						Nullable:            true,
						Item: &Object{
							Fields: []*Field{
								{
									Name: []byte("id"),
									Value: &Integer{
										Path: []string{"id"},
									},
								},
								{
									Name: []byte("name"),
									Value: &String{
										Path: []string{"name"},
									},
								},
							},
						},
					},
				},
				{
					BufferID:  0,
					HasBuffer: true,
					Name:      []byte("asynchronousFriends"),
					Value: &Array{
						Path:                []string{"friends"},
						ResolveAsynchronous: true,
						Nullable:            true,
						Item: &Object{
							Fields: []*Field{
								{
									Name: []byte("id"),
									Value: &Integer{
										Path: []string{"id"},
									},
								},
								{
									Name: []byte("name"),
									Value: &String{
										Path: []string{"name"},
									},
								},
							},
						},
					},
				},
				{
					BufferID:  0,
					HasBuffer: true,
					Name:      []byte("nullableFriends"),
					Value: &Array{
						Path:     []string{"nonExistingField"},
						Nullable: true,
						Item:     &Object{},
					},
				},
				{
					BufferID:  0,
					HasBuffer: true,
					Name:      []byte("strings"),
					Value: &Array{
						Path:                []string{"strings"},
						ResolveAsynchronous: false,
						Nullable:            true,
						Item: &String{
							Nullable: false,
						},
					},
				},
				{
					BufferID:  0,
					HasBuffer: true,
					Name:      []byte("integers"),
					Value: &Array{
						Path:                []string{"integers"},
						ResolveAsynchronous: false,
						Nullable:            true,
						Item: &Integer{
							Nullable: false,
						},
					},
				},
				{
					BufferID:  0,
					HasBuffer: true,
					Name:      []byte("floats"),
					Value: &Array{
						Path:                []string{"floats"},
						ResolveAsynchronous: false,
						Nullable:            true,
						Item: &Float{
							Nullable: false,
						},
					},
				},
				{
					BufferID:  0,
					HasBuffer: true,
					Name:      []byte("booleans"),
					Value: &Array{
						Path:                []string{"booleans"},
						ResolveAsynchronous: false,
						Nullable:            true,
						Item: &Boolean{
							Nullable: false,
						},
					},
				},
			},
		}, Context{Context: context.Background()}, `{"synchronousFriends":[{"id":1,"name":"Alex"},{"id":2,"name":"Patric"}],"asynchronousFriends":[{"id":1,"name":"Alex"},{"id":2,"name":"Patric"}],"nullableFriends":null,"strings":["foo","bar","baz"],"integers":[123,456,789],"floats":[1.2,3.4,5.6],"booleans":[true,false,true]}`
	}))
	t.Run("array response from data source", testFn(newResolver(false, false), func(t *testing.T, ctrl *gomock.Controller) (node Node, ctx Context, expectedOutput string) {
		return &Object{
				Fetch: &SingleFetch{
					BufferId:   0,
					DataSource: FakeDataSource(`[{"__typename":"Dog","name":"Woofie"},{"__typename":"Cat","name":"Mietzie"}]`),
				},
				Fields: []*Field{
					{
						BufferID:  0,
						HasBuffer: true,
						Name:      []byte("pets"),
						Value: &Array{
							Item: &Object{
								Fields: []*Field{
									{
										BufferID:   0,
										HasBuffer:  true,
										OnTypeName: []byte("Dog"),
										Name:       []byte("name"),
										Value: &String{
											Path: []string{"name"},
										},
									},
								},
							},
						},
					},
				},
			}, Context{Context: context.Background()},
			`{"pets":[{"name":"Woofie"}]}`
	}))
	t.Run("non null object with field condition can be null", testFn(newResolver(false, false), func(t *testing.T, ctrl *gomock.Controller) (node Node, ctx Context, expectedOutput string) {
		return &Object{
				Fetch: &SingleFetch{
					BufferId:   0,
					DataSource: FakeDataSource(`{"__typename":"Dog","name":"Woofie"}`),
				},
				Fields: []*Field{
					{
						BufferID:  0,
						HasBuffer: true,
						Name:      []byte("cat"),
						Value: &Object{
							Nullable: false,
							Fields: []*Field{
								{
									OnTypeName: []byte("Cat"),
									Name:       []byte("name"),
									Value: &String{
										Path: []string{"name"},
									},
								},
							},
						},
					},
				},
			}, Context{Context: context.Background()},
			`{}`
	}))
	t.Run("object with multiple type conditions", testFn(newResolver(false, false), func(t *testing.T, ctrl *gomock.Controller) (node Node, ctx Context, expectedOutput string) {
		return &Object{
				Fetch: &SingleFetch{
					BufferId:   0,
					DataSource: FakeDataSource(`{"data":{"namespaceCreate":{"__typename":"Error","code":"UserAlreadyHasPersonalNamespace","message":""}}}`),
				},
				Fields: []*Field{
					{
						BufferID:  0,
						HasBuffer: true,
						Name:      []byte("data"),
						Value: &Object{
							Nullable: false,
							Path:     []string{"data"},
							Fields: []*Field{
								{
									Name: []byte("namespaceCreate"),
									Value: &Object{
										Path: []string{"namespaceCreate"},
										Fields: []*Field{
											{
												Name:       []byte("namespace"),
												OnTypeName: []byte("NamespaceCreated"),
												Value: &Object{
													Path:     []string{"namespace"},
													Nullable: false,
													Fields: []*Field{
														{
															Name: []byte("id"),
															Value: &String{
																Nullable: false,
																Path:     []string{"id"},
															},
														},
														{
															Name: []byte("name"),
															Value: &String{
																Nullable: false,
																Path:     []string{"name"},
															},
														},
													},
												},
											},
											{
												Name:       []byte("code"),
												OnTypeName: []byte("Error"),
												Value: &String{
													Nullable: false,
													Path:     []string{"code"},
												},
											},
											{
												Name:       []byte("message"),
												OnTypeName: []byte("Error"),
												Value: &String{
													Nullable: false,
													Path:     []string{"message"},
												},
											},
										},
									},
								},
							},
						},
					},
				},
			}, Context{Context: context.Background()},
			`{"data":{"namespaceCreate":{"code":"UserAlreadyHasPersonalNamespace","message":""}}}`
	}))
	t.Run("resolve fieldsets based on __typename", testFn(newResolver(false, false), func(t *testing.T, ctrl *gomock.Controller) (node Node, ctx Context, expectedOutput string) {
		return &Object{
				Fetch: &SingleFetch{
					BufferId:   0,
					DataSource: FakeDataSource(`{"pets":[{"__typename":"Dog","name":"Woofie"},{"__typename":"Cat","name":"Mietzie"}]}`),
				},
				Fields: []*Field{
					{
						BufferID:  0,
						HasBuffer: true,
						Name:      []byte("pets"),
						Value: &Array{
							Path: []string{"pets"},
							Item: &Object{
								Fields: []*Field{
									{
										BufferID:   0,
										HasBuffer:  true,
										OnTypeName: []byte("Dog"),
										Name:       []byte("name"),
										Value: &String{
											Path: []string{"name"},
										},
									},
								},
							},
						},
					},
				},
			}, Context{Context: context.Background()},
			`{"pets":[{"name":"Woofie"}]}`
	}))
	t.Run("resolve fieldsets asynchronous based on __typename", testFn(newResolver(false, false), func(t *testing.T, ctrl *gomock.Controller) (node Node, ctx Context, expectedOutput string) {
		return &Object{
				Fetch: &SingleFetch{
					BufferId:   0,
					DataSource: FakeDataSource(`{"pets":[{"__typename":"Dog","name":"Woofie"},{"__typename":"Cat","name":"Mietzie"}]}`),
				},
				Fields: []*Field{
					{
						BufferID:  0,
						HasBuffer: true,
						Name:      []byte("pets"),
						Value: &Array{
							ResolveAsynchronous: true,
							Path:                []string{"pets"},
							Item: &Object{
								Fields: []*Field{
									{
										BufferID:   0,
										HasBuffer:  true,
										OnTypeName: []byte("Dog"),
										Name:       []byte("name"),
										Value: &String{
											Path: []string{"name"},
										},
									},
								},
							},
						},
					},
				},
			}, Context{Context: context.Background()},
			`{"pets":[{"name":"Woofie"}]}`
	}))
	t.Run("parent object variables", testFn(newResolver(true, false), func(t *testing.T, ctrl *gomock.Controller) (node Node, ctx Context, expectedOutput string) {
		mockDataSource := NewMockDataSource(ctrl)
		mockDataSource.EXPECT().
			Load(gomock.Any(), gomock.GotFormatterAdapter(gotBytesFormatter{}, matchBytes(`{"id":1}`)), gomock.AssignableToTypeOf(&bytes.Buffer{})).
			Do(func(ctx context.Context, input []byte, w io.Writer) (err error) {
				_, err = w.Write([]byte(`{"name":"Woofie"}`))
				return
			}).
			Return(nil)
		return &Object{
			Fetch: &SingleFetch{
				BufferId:   0,
				DataSource: FakeDataSource(`{"id":1,"name":"Jens"}`),
			},
			Fields: []*Field{
				{
					HasBuffer: true,
					BufferID:  0,
					Name:      []byte("id"),
					Value: &Integer{
						Path: []string{"id"},
					},
				},
				{
					HasBuffer: true,
					BufferID:  0,
					Name:      []byte("name"),
					Value: &String{
						Path: []string{"name"},
					},
				},
				{
					HasBuffer: true,
					BufferID:  0,
					Name:      []byte("pet"),
					Value: &Object{
						Fetch: &SingleFetch{
							BufferId:   0,
							DataSource: mockDataSource,
							Input:      `{"id":$$0$$}`,
							InputTemplate: InputTemplate{
								Segments: []TemplateSegment{
									{
										SegmentType: StaticSegmentType,
										Data:        []byte(`{"id":`),
									},
									{
										SegmentType:        VariableSegmentType,
										VariableSource:     VariableSourceObject,
										VariableSourcePath: []string{"id"},
									},
									{
										SegmentType: StaticSegmentType,
										Data:        []byte(`}`),
									},
								},
							},
							Variables: NewVariables(&ObjectVariable{
								Path: []string{"id"},
							}),
						},
						Fields: []*Field{
							{
								BufferID:  0,
								HasBuffer: true,
								Name:      []byte("name"),
								Value: &String{
									Path: []string{"name"},
								},
							},
						},
					},
				},
			},
		}, Context{Context: context.Background()}, `{"id":1,"name":"Jens","pet":{"name":"Woofie"}}`
	}))
}

func TestResolver_WithHooks(t *testing.T) {
	testFn := func(r *Resolver, fn func(t *testing.T, ctrl *gomock.Controller) (node Node, ctx Context, expectedOutput string)) func(t *testing.T) {
		ctrl := gomock.NewController(t)
<<<<<<< HEAD
		c, cancel := context.WithCancel(context.Background())
		defer cancel()
		r := New(c)
		node, ctx, expectedOutput := fn(t, r, ctrl)
=======
		node, ctx, expectedOutput := fn(t, ctrl)
>>>>>>> 5cc5f79e
		return func(t *testing.T) {
			buf := &BufPair{
				Data:   fastbuffer.New(),
				Errors: fastbuffer.New(),
			}
			err := r.resolveNode(&ctx, node, nil, buf)
			assert.Equal(t, buf.Errors.String(), "", "want error buf to be empty")
			assert.NoError(t, err)
			assert.Equal(t, expectedOutput, buf.Data.String())
			ctrl.Finish()
		}
	}
	t.Run("resolve with hooks", testFn(newResolver(false, false), func(t *testing.T, ctrl *gomock.Controller) (node Node, ctx Context, expectedOutput string) {

		pathEq := func(expected string) gomock.Matcher {
			return hookContextPathMatcher{path: expected}
		}

		beforeFetch := NewMockBeforeFetchHook(ctrl)
		beforeFetch.EXPECT().OnBeforeFetch(pathEq("/data/user"), []byte("fakeInput")).Return()
		afterFetch := NewMockAfterFetchHook(ctrl)
		afterFetch.EXPECT().OnData(pathEq("/data/user"), []byte(`{"id":"1","name":"Jens","registered":true,"pet":{"name":"Barky","kind":"Dog"}}`), false).Return()
		return &Object{
			Fields: []*Field{
				{
					Name: []byte("data"),
					Value: &Object{
						Fields: []*Field{
							{
								Name: []byte("user"),
								Value: &Object{
									Fetch: &SingleFetch{
										BufferId:   0,
										DataSource: FakeDataSource(`{"id":"1","name":"Jens","registered":true,"pet":{"name":"Barky","kind":"Dog"}}`),
										InputTemplate: InputTemplate{
											Segments: []TemplateSegment{
												{
													SegmentType: StaticSegmentType,
													Data:        []byte("fakeInput"),
												},
											},
										},
									},
									Fields: []*Field{
										{
											BufferID:  0,
											HasBuffer: true,
											Name:      []byte("id"),
											Value: &String{
												Path: []string{"id"},
											},
										},
										{
											BufferID:  0,
											HasBuffer: true,
											Name:      []byte("name"),
											Value: &String{
												Path: []string{"name"},
											},
										},
										{
											BufferID:  0,
											HasBuffer: true,
											Name:      []byte("registered"),
											Value: &Boolean{
												Path: []string{"registered"},
											},
										},
										{
											BufferID:  0,
											HasBuffer: true,
											Name:      []byte("pet"),
											Value: &Object{
												Path: []string{"pet"},
												Fields: []*Field{
													{
														Name: []byte("name"),
														Value: &String{
															Path: []string{"name"},
														},
													},
													{
														Name: []byte("kind"),
														Value: &String{
															Path: []string{"kind"},
														},
													},
												},
											},
										},
									},
								},
							},
						},
					},
				},
			},
		}, Context{Context: context.Background(), beforeFetchHook: beforeFetch, afterFetchHook: afterFetch}, `{"data":{"user":{"id":"1","name":"Jens","registered":true,"pet":{"name":"Barky","kind":"Dog"}}}}`
	}))
}

func TestResolver_ResolveGraphQLResponse(t *testing.T) {
<<<<<<< HEAD
	testFn := func(fn func(t *testing.T, r *Resolver, ctrl *gomock.Controller) (node *GraphQLResponse, ctx Context, expectedOutput string)) func(t *testing.T) {
		t.Helper()

		ctrl := gomock.NewController(t)
		c, cancel := context.WithCancel(context.Background())
		defer cancel()
		r := New(c)
		node, ctx, expectedOutput := fn(t, r, ctrl)
=======
	testFn := func(r *Resolver, fn func(t *testing.T, ctrl *gomock.Controller) (node *GraphQLResponse, ctx Context, expectedOutput string)) func(t *testing.T) {
		ctrl := gomock.NewController(t)
		node, ctx, expectedOutput := fn(t, ctrl)
>>>>>>> 5cc5f79e
		return func(t *testing.T) {
			t.Helper()

			buf := &bytes.Buffer{}
			err := r.ResolveGraphQLResponse(&ctx, node, nil, buf)
			assert.NoError(t, err)
			assert.Equal(t, expectedOutput, buf.String())
			ctrl.Finish()
		}
	}
<<<<<<< HEAD
	t.Run("empty graphql response for nullable object", testFn(func(t *testing.T, r *Resolver, ctrl *gomock.Controller) (node *GraphQLResponse, ctx Context, expectedOutput string) {
=======
	t.Run("empty graphql response", testFn(newResolver(false, false), func(t *testing.T, ctrl *gomock.Controller) (node *GraphQLResponse, ctx Context, expectedOutput string) {
>>>>>>> 5cc5f79e
		return &GraphQLResponse{
			Data: &Object{
				Nullable: true,
			},
		}, Context{Context: context.Background()}, `{"data":null}`
	}))
<<<<<<< HEAD
	t.Run("empty graphql response for not nullable query field", testFn(func(t *testing.T, r *Resolver, ctrl *gomock.Controller) (node *GraphQLResponse, ctx Context, expectedOutput string) {
		return &GraphQLResponse{
			Data: &Object{
				Nullable: false,
				Fields: []*Field{
					{
						BufferID:  0,
						HasBuffer: true,
						Name:      []byte("country"),
						Position: Position{
							Line:   3,
							Column: 4,
						},
						Value: &Object{
							Nullable: false,
							Path:     []string{"country"},
							Fields: []*Field{
								{
									Name: []byte("name"),
									Value: &String{
										Nullable: true,
										Path:     []string{"name"},
									},
									Position: Position{
										Line:   4,
										Column: 5,
									},
								},
							},
						},
					},
				},
			},
		}, Context{Context: context.Background()}, `{"errors":[{"message":"unable to resolve","locations":[{"line":3,"column":4}],"path":["country"]}],"data":null}`
	}))
	t.Run("fetch with simple error", testFn(func(t *testing.T, r *Resolver, ctrl *gomock.Controller) (node *GraphQLResponse, ctx Context, expectedOutput string) {
		r.EnableSingleFlightLoader = true
=======
	t.Run("fetch with simple error", testFn(newResolver(true, false), func(t *testing.T, ctrl *gomock.Controller) (node *GraphQLResponse, ctx Context, expectedOutput string) {
>>>>>>> 5cc5f79e
		mockDataSource := NewMockDataSource(ctrl)
		mockDataSource.EXPECT().
			Load(gomock.Any(), gomock.Any(), gomock.AssignableToTypeOf(&bytes.Buffer{})).
			DoAndReturn(func(ctx context.Context, input []byte, w io.Writer) (err error) {
				pair := NewBufPair()
				pair.WriteErr([]byte("errorMessage"), nil, nil, nil)
				return writeGraphqlResponse(pair, w, false)
			})
		return &GraphQLResponse{
			Data: &Object{
				Nullable: false,
				Fetch: &SingleFetch{
					BufferId:   0,
					DataSource: mockDataSource,
					ProcessResponseConfig: ProcessResponseConfig{
						ExtractGraphqlResponse: true,
					},
				},
				Fields: []*Field{
					{
						HasBuffer: true,
						BufferID:  0,
						Name:      []byte("name"),
						Value: &String{
							Path:     []string{"name"},
							Nullable: true,
						},
					},
				},
			},
		}, Context{Context: context.Background()}, `{"errors":[{"message":"errorMessage"}],"data":{"name":null}}`
	}))
	t.Run("nested fetch error for non-nullable field", testFn(newResolver(true, false), func(t *testing.T, ctrl *gomock.Controller) (node *GraphQLResponse, ctx Context, expectedOutput string) {
		mockDataSource := NewMockDataSource(ctrl)
		mockDataSource.EXPECT().
			Load(gomock.Any(), gomock.Any(), gomock.AssignableToTypeOf(&bytes.Buffer{})).
			DoAndReturn(func(ctx context.Context, input []byte, w io.Writer) (err error) {
				pair := NewBufPair()
				pair.WriteErr([]byte("errorMessage"), nil, nil, nil)
				return writeGraphqlResponse(pair, w, false)
			})
		return &GraphQLResponse{
			Data: &Object{
				Nullable: false,
				Fetch: &SingleFetch{
					BufferId:   0,
					DataSource: FakeDataSource(`{"id":1}`),
				},
				Fields: []*Field{
					{
						HasBuffer: true,
						BufferID:  0,
						Name:      []byte("nestedObject"),
						Value: &Object{
							Nullable: false,
							Fetch: &SingleFetch{
								BufferId:   1,
								DataSource: mockDataSource,
								ProcessResponseConfig: ProcessResponseConfig{
									ExtractGraphqlResponse: true,
								},
							},
							Fields: []*Field{
								{
									HasBuffer: true,
									BufferID:  1,
									Name:      []byte("foo"),
									Value: &String{
										Path:     []string{"foo"},
										Nullable: false,
									},
								},
							},
						},
					},
				},
			},
		}, Context{Context: context.Background()}, `{"errors":[{"message":"errorMessage"},{"message":"unable to resolve","locations":[{"line":0,"column":0}],"path":["nestedObject"]}],"data":null}`
	}))
	t.Run("fetch with two Errors", testFn(newResolver(true, false), func(t *testing.T, ctrl *gomock.Controller) (node *GraphQLResponse, ctx Context, expectedOutput string) {
		mockDataSource := NewMockDataSource(ctrl)
		mockDataSource.EXPECT().
			Load(gomock.Any(), gomock.Any(), gomock.AssignableToTypeOf(&bytes.Buffer{})).
			Do(func(ctx context.Context, input []byte, w io.Writer) (err error) {
				pair := NewBufPair()
				pair.WriteErr([]byte("errorMessage1"), nil, nil, nil)
				pair.WriteErr([]byte("errorMessage2"), nil, nil, nil)
				return writeGraphqlResponse(pair, w, false)
			}).
			Return(nil)
		return &GraphQLResponse{
			Data: &Object{
				Fetch: &SingleFetch{
					BufferId:   0,
					DataSource: mockDataSource,
					ProcessResponseConfig: ProcessResponseConfig{
						ExtractGraphqlResponse: true,
					},
				},
				Fields: []*Field{
					{
						HasBuffer: true,
						BufferID:  0,
						Name:      []byte("name"),
						Value: &String{
							Path:     []string{"name"},
							Nullable: true,
						},
					},
				},
			},
		}, Context{Context: context.Background()}, `{"errors":[{"message":"errorMessage1"},{"message":"errorMessage2"}],"data":{"name":null}}`
	}))
	t.Run("null field should bubble up to parent with error", testFn(newResolver(false, false), func(t *testing.T, ctrl *gomock.Controller) (node *GraphQLResponse, ctx Context, expectedOutput string) {
		return &GraphQLResponse{
			Data: &Object{
				Nullable: true,
				Fetch: &SingleFetch{
					BufferId:   0,
					DataSource: FakeDataSource(`[{"id":1},{"id":2},{"id":3}]`),
				},
				Fields: []*Field{
					{
						HasBuffer: true,
						BufferID:  0,
						Name:      []byte("stringObject"),
						Value: &Object{
							Nullable: true,
							Fields: []*Field{
								{
									Name: []byte("stringField"),
									Value: &String{
										Nullable: false,
									},
								},
							},
						},
					},
					{
						HasBuffer: true,
						BufferID:  0,
						Name:      []byte("integerObject"),
						Value: &Object{
							Nullable: true,
							Fields: []*Field{
								{
									Name: []byte("integerField"),
									Value: &Integer{
										Nullable: false,
									},
								},
							},
						},
					},
					{
						HasBuffer: true,
						BufferID:  0,
						Name:      []byte("floatObject"),
						Value: &Object{
							Nullable: true,
							Fields: []*Field{
								{
									Name: []byte("floatField"),
									Value: &Float{
										Nullable: false,
									},
								},
							},
						},
					},
					{
						HasBuffer: true,
						BufferID:  0,
						Name:      []byte("booleanObject"),
						Value: &Object{
							Nullable: true,
							Fields: []*Field{
								{
									Name: []byte("booleanField"),
									Value: &Boolean{
										Nullable: false,
									},
								},
							},
						},
					},
					{
						HasBuffer: true,
						BufferID:  0,
						Name:      []byte("objectObject"),
						Value: &Object{
							Nullable: true,
							Fields: []*Field{
								{
									Name: []byte("objectField"),
									Value: &Object{
										Nullable: false,
									},
								},
							},
						},
					},
					{
						HasBuffer: true,
						BufferID:  0,
						Name:      []byte("arrayObject"),
						Value: &Object{
							Nullable: true,
							Fields: []*Field{
								{
									Name: []byte("arrayField"),
									Value: &Array{
										Nullable: false,
										Item: &String{
											Nullable: false,
											Path:     []string{"nonExisting"},
										},
									},
								},
							},
						},
					},
					{
						HasBuffer: true,
						BufferID:  0,
						Name:      []byte("asynchronousArrayObject"),
						Value: &Object{
							Nullable: true,
							Fields: []*Field{
								{
									Name: []byte("arrayField"),
									Value: &Array{
										Nullable:            false,
										ResolveAsynchronous: true,
										Item: &String{
											Nullable: false,
											Path:     []string{"nonExisting"},
										},
									},
								},
							},
						},
					},
					{
						HasBuffer: true,
						BufferID:  0,
						Name:      []byte("nullableArray"),
						Value: &Array{
							Nullable: true,
							Item: &String{
								Nullable: false,
								Path:     []string{"name"},
							},
						},
					},
				},
			},
		}, Context{Context: context.Background()}, `{"errors":[{"message":"unable to resolve","locations":[{"line":0,"column":0}],"path":["objectObject","objectField"]}],"data":{"stringObject":null,"integerObject":null,"floatObject":null,"booleanObject":null,"objectObject":null,"arrayObject":null,"asynchronousArrayObject":null,"nullableArray":null}}`
	}))
<<<<<<< HEAD
	t.Run("empty nullable array should resolve correctly", testFn(func(t *testing.T, r *Resolver, ctrl *gomock.Controller) (node *GraphQLResponse, ctx Context, expectedOutput string) {
=======
	t.Run("empty array should resolve correctly", testFn(newResolver(false, false), func(t *testing.T, ctrl *gomock.Controller) (node *GraphQLResponse, ctx Context, expectedOutput string) {
>>>>>>> 5cc5f79e
		return &GraphQLResponse{
			Data: &Object{
				Nullable: true,
				Fetch: &SingleFetch{
					BufferId:   0,
					DataSource: FakeDataSource(`[]`),
				},
				Fields: []*Field{
					{
						HasBuffer: true,
						BufferID:  0,
						Name:      []byte("nullableArray"),
						Value: &Array{
							Nullable: true,
							Item: &Object{
								Nullable: false,
								Fields: []*Field{
									{
										Name: []byte("foo"),
										Value: &String{
											Nullable: false,
										},
									},
								},
							},
						},
					},
				},
			},
		}, Context{Context: context.Background()}, `{"data":{"nullableArray":[]}}`
	}))
	t.Run("empty not nullable array should resolve correctly", testFn(func(t *testing.T, r *Resolver, ctrl *gomock.Controller) (node *GraphQLResponse, ctx Context, expectedOutput string) {
		return &GraphQLResponse{
			Data: &Object{
				Nullable: false,
				Fetch: &SingleFetch{
					BufferId:   0,
					DataSource: FakeDataSource(`[]`),
				},
				Fields: []*Field{
					{
						HasBuffer: true,
						BufferID:  0,
						Name:      []byte("notNullableArray"),
						Value: &Array{
							Nullable: false,
							Item: &Object{
								Nullable: false,
								Fields: []*Field{
									{
										Name: []byte("foo"),
										Value: &String{
											Nullable: false,
										},
									},
								},
							},
						},
					},
				},
			},
		}, Context{Context: context.Background()}, `{"data":{"notNullableArray":[]}}`
	}))
	t.Run("when data null not nullable array should resolve to data null and errors", testFn(func(t *testing.T, r *Resolver, ctrl *gomock.Controller) (node *GraphQLResponse, ctx Context, expectedOutput string) {
		return &GraphQLResponse{
			Data: &Object{
				Nullable: false,
				Fetch: &SingleFetch{
					BufferId:              0,
					DataSource:            FakeDataSource(`{"data":null}`),
					ProcessResponseConfig: ProcessResponseConfig{ExtractGraphqlResponse: true},
				},
				Fields: []*Field{
					{
						HasBuffer: true,
						BufferID:  0,
						Name:      []byte("nonNullArray"),
						Value: &Array{
							Nullable: false,
							Item: &Object{
								Nullable: false,
								Fields: []*Field{
									{
										Name: []byte("foo"),
										Value: &String{
											Nullable: false,
										},
									},
								},
							},
						},
					},
					{
						HasBuffer: true,
						BufferID:  0,
						Name:      []byte("nullableArray"),
						Value: &Array{
							Nullable: true,
							Item: &Object{
								Nullable: false,
								Fields: []*Field{
									{
										Name: []byte("foo"),
										Value: &String{
											Nullable: false,
										},
									},
								},
							},
						},
					},
				},
			},
		}, Context{Context: context.Background()}, `{"errors":[{"message":"unable to resolve","locations":[{"line":0,"column":0}]}],"data":null}`
	}))
	t.Run("when data null and errors present not nullable array should result to null data upsteam error and resolve error", testFn(func(t *testing.T, r *Resolver, ctrl *gomock.Controller) (node *GraphQLResponse, ctx Context, expectedOutput string) {
		return &GraphQLResponse{
			Data: &Object{
				Nullable: false,
				Fetch: &SingleFetch{
					BufferId: 0,
					DataSource: FakeDataSource(
						`{"errors":[{"message":"Could not get a name","locations":[{"line":3,"column":5}],"path":["todos",0,"name"]}],"data":null}`),
					ProcessResponseConfig: ProcessResponseConfig{ExtractGraphqlResponse: true},
				},
				Fields: []*Field{
					{
						HasBuffer: true,
						BufferID:  0,
						Name:      []byte("todos"),
						Value: &Array{
							Nullable: false,
							Item: &Object{
								Nullable: false,
								Fields: []*Field{
									{
										Name: []byte("name"),
										Value: &String{
											Nullable: false,
										},
										Position: Position{
											Line:   100,
											Column: 777,
										},
									},
								},
							},
						},
					},
				},
			},
		}, Context{Context: context.Background()}, `{"errors":[{"message":"Could not get a name","locations":[{"line":3,"column":5}],"path":["todos",0,"name"]},{"message":"unable to resolve","locations":[{"line":0,"column":0}]}],"data":null}`
	}))
	t.Run("complex GraphQL Server plan", testFn(newResolver(true, false), func(t *testing.T, ctrl *gomock.Controller) (node *GraphQLResponse, ctx Context, expectedOutput string) {
		serviceOne := NewMockDataSource(ctrl)
		serviceOne.EXPECT().
			Load(gomock.Any(), gomock.Any(), gomock.AssignableToTypeOf(&bytes.Buffer{})).
			Do(func(ctx context.Context, input []byte, w io.Writer) (err error) {
				actual := string(input)
				expected := `{"url":"https://service.one","body":{"query":"query($firstArg: String, $thirdArg: Int){serviceOne(serviceOneArg: $firstArg){fieldOne} anotherServiceOne(anotherServiceOneArg: $thirdArg){fieldOne} reusingServiceOne(reusingServiceOneArg: $firstArg){fieldOne}}","variables":{"thirdArg":123,"firstArg":"firstArgValue"}}}`
				assert.Equal(t, expected, actual)
				_, err = w.Write([]byte(`{"serviceOne":{"fieldOne":"fieldOneValue"},"anotherServiceOne":{"fieldOne":"anotherFieldOneValue"},"reusingServiceOne":{"fieldOne":"reUsingFieldOneValue"}}`))
				return
			}).
			Return(nil)

		serviceTwo := NewMockDataSource(ctrl)
		serviceTwo.EXPECT().
			Load(gomock.Any(), gomock.Any(), gomock.AssignableToTypeOf(&bytes.Buffer{})).
			Do(func(ctx context.Context, input []byte, w io.Writer) (err error) {
				actual := string(input)
				expected := `{"url":"https://service.two","body":{"query":"query($secondArg: Boolean, $fourthArg: Float){serviceTwo(serviceTwoArg: $secondArg){fieldTwo} secondServiceTwo(secondServiceTwoArg: $fourthArg){fieldTwo}}","variables":{"fourthArg":12.34,"secondArg":true}}}`
				assert.Equal(t, expected, actual)
				_, err = w.Write([]byte(`{"serviceTwo":{"fieldTwo":"fieldTwoValue"},"secondServiceTwo":{"fieldTwo":"secondFieldTwoValue"}}`))
				return
			}).
			Return(nil)

		nestedServiceOne := NewMockDataSource(ctrl)
		nestedServiceOne.EXPECT().
			Load(gomock.Any(), gomock.Any(), gomock.AssignableToTypeOf(&bytes.Buffer{})).
			Do(func(ctx context.Context, input []byte, w io.Writer) (err error) {
				actual := string(input)
				expected := `{"url":"https://service.one","body":{"query":"{serviceOne {fieldOne}}"}}`
				assert.Equal(t, expected, actual)
				_, err = w.Write([]byte(`{"serviceOne":{"fieldOne":"fieldOneValue"}}`))
				return
			}).
			Return(nil)

		return &GraphQLResponse{
			Data: &Object{
				Fetch: &ParallelFetch{
					Fetches: []Fetch{
						&SingleFetch{
							BufferId: 0,
							Input:    `{"url":"https://service.one","body":{"query":"query($firstArg: String, $thirdArg: Int){serviceOne(serviceOneArg: $firstArg){fieldOne} anotherServiceOne(anotherServiceOneArg: $thirdArg){fieldOne} reusingServiceOne(reusingServiceOneArg: $firstArg){fieldOne}}","variables":{"thirdArg":$$1$$,"firstArg":"$$0$$"}}}`,
							InputTemplate: InputTemplate{
								Segments: []TemplateSegment{
									{
										SegmentType: StaticSegmentType,
										Data:        []byte(`{"url":"https://service.one","body":{"query":"query($firstArg: String, $thirdArg: Int){serviceOne(serviceOneArg: $firstArg){fieldOne} anotherServiceOne(anotherServiceOneArg: $thirdArg){fieldOne} reusingServiceOne(reusingServiceOneArg: $firstArg){fieldOne}}","variables":{"thirdArg":`),
									},
									{
										SegmentType:        VariableSegmentType,
										VariableSource:     VariableSourceContext,
										VariableSourcePath: []string{"thirdArg"},
									},
									{
										SegmentType: StaticSegmentType,
										Data:        []byte(`,"firstArg":"`),
									},
									{
										SegmentType:        VariableSegmentType,
										VariableSource:     VariableSourceContext,
										VariableSourcePath: []string{"firstArg"},
									},
									{
										SegmentType: StaticSegmentType,
										Data:        []byte(`"}}}`),
									},
								},
							},
							DataSource: serviceOne,
							Variables: NewVariables(
								&ContextVariable{
									Path: []string{"firstArg"},
								},
								&ContextVariable{
									Path: []string{"thirdArg"},
								},
							),
						},
						&SingleFetch{
							BufferId: 1,
							Input:    `{"url":"https://service.two","body":{"query":"query($secondArg: Boolean, $fourthArg: Float){serviceTwo(serviceTwoArg: $secondArg){fieldTwo} secondServiceTwo(secondServiceTwoArg: $fourthArg){fieldTwo}}","variables":{"fourthArg":$$1$$,"secondArg":$$0$$}}}`,
							InputTemplate: InputTemplate{
								Segments: []TemplateSegment{
									{
										SegmentType: StaticSegmentType,
										Data:        []byte(`{"url":"https://service.two","body":{"query":"query($secondArg: Boolean, $fourthArg: Float){serviceTwo(serviceTwoArg: $secondArg){fieldTwo} secondServiceTwo(secondServiceTwoArg: $fourthArg){fieldTwo}}","variables":{"fourthArg":`),
									},
									{
										SegmentType:        VariableSegmentType,
										VariableSource:     VariableSourceContext,
										VariableSourcePath: []string{"fourthArg"},
									},
									{
										SegmentType: StaticSegmentType,
										Data:        []byte(`,"secondArg":`),
									},
									{
										SegmentType:        VariableSegmentType,
										VariableSource:     VariableSourceContext,
										VariableSourcePath: []string{"secondArg"},
									},
									{
										SegmentType: StaticSegmentType,
										Data:        []byte(`}}}`),
									},
								},
							},
							DataSource: serviceTwo,
							Variables: NewVariables(
								&ContextVariable{
									Path: []string{"secondArg"},
								},
								&ContextVariable{
									Path: []string{"fourthArg"},
								},
							),
						},
					},
				},
				Fields: []*Field{
					{
						BufferID:  0,
						HasBuffer: true,
						Name:      []byte("serviceOne"),
						Value: &Object{
							Path: []string{"serviceOne"},
							Fields: []*Field{
								{
									Name: []byte("fieldOne"),
									Value: &String{
										Path: []string{"fieldOne"},
									},
								},
							},
						},
					},
					{
						BufferID:  1,
						HasBuffer: true,
						Name:      []byte("serviceTwo"),
						Value: &Object{
							Path: []string{"serviceTwo"},
							Fetch: &SingleFetch{
								BufferId: 2,
								Input:    `{"url":"https://service.one","body":{"query":"{serviceOne {fieldOne}}"}}`,
								InputTemplate: InputTemplate{
									Segments: []TemplateSegment{
										{
											SegmentType: StaticSegmentType,
											Data:        []byte(`{"url":"https://service.one","body":{"query":"{serviceOne {fieldOne}}"}}`),
										},
									},
								},
								DataSource: nestedServiceOne,
								Variables:  Variables{},
							},
							Fields: []*Field{
								{
									Name: []byte("fieldTwo"),
									Value: &String{
										Path: []string{"fieldTwo"},
									},
								},
								{
									BufferID:  2,
									HasBuffer: true,
									Name:      []byte("serviceOneResponse"),
									Value: &Object{
										Path: []string{"serviceOne"},
										Fields: []*Field{
											{
												Name: []byte("fieldOne"),
												Value: &String{
													Path: []string{"fieldOne"},
												},
											},
										},
									},
								},
							},
						},
					},
					{
						BufferID:  0,
						HasBuffer: true,
						Name:      []byte("anotherServiceOne"),
						Value: &Object{
							Path: []string{"anotherServiceOne"},
							Fields: []*Field{
								{
									Name: []byte("fieldOne"),
									Value: &String{
										Path: []string{"fieldOne"},
									},
								},
							},
						},
					},
					{
						BufferID:  1,
						HasBuffer: true,
						Name:      []byte("secondServiceTwo"),
						Value: &Object{
							Path: []string{"secondServiceTwo"},
							Fields: []*Field{
								{
									Name: []byte("fieldTwo"),
									Value: &String{
										Path: []string{"fieldTwo"},
									},
								},
							},
						},
					},
					{
						BufferID:  0,
						HasBuffer: true,
						Name:      []byte("reusingServiceOne"),
						Value: &Object{
							Path: []string{"reusingServiceOne"},
							Fields: []*Field{
								{
									Name: []byte("fieldOne"),
									Value: &String{
										Path: []string{"fieldOne"},
									},
								},
							},
						},
					},
				},
			},
		}, Context{Context: context.Background(), Variables: []byte(`{"firstArg":"firstArgValue","thirdArg":123,"secondArg": true, "fourthArg": 12.34}`)}, `{"data":{"serviceOne":{"fieldOne":"fieldOneValue"},"serviceTwo":{"fieldTwo":"fieldTwoValue","serviceOneResponse":{"fieldOne":"fieldOneValue"}},"anotherServiceOne":{"fieldOne":"anotherFieldOneValue"},"secondServiceTwo":{"fieldTwo":"secondFieldTwoValue"},"reusingServiceOne":{"fieldOne":"reUsingFieldOneValue"}}}`
	}))
	t.Run("federation", testFn(newResolver(true, false), func(t *testing.T, ctrl *gomock.Controller) (node *GraphQLResponse, ctx Context, expectedOutput string) {

		userService := NewMockDataSource(ctrl)
		userService.EXPECT().
			Load(gomock.Any(), gomock.Any(), gomock.AssignableToTypeOf(&bytes.Buffer{})).
			Do(func(ctx context.Context, input []byte, w io.Writer) (err error) {
				actual := string(input)
				expected := `{"method":"POST","url":"http://localhost:4001","body":{"query":"{me {id username}}"}}`
				assert.Equal(t, expected, actual)
				_, err = w.Write([]byte(`{"me": {"id": "1234","username": "Me","__typename": "User"}}`))
				return
			}).
			Return(nil)

		reviewsService := NewMockDataSource(ctrl)
		reviewsService.EXPECT().
			Load(gomock.Any(), gomock.Any(), gomock.AssignableToTypeOf(&bytes.Buffer{})).
			Do(func(ctx context.Context, input []byte, w io.Writer) (err error) {
				actual := string(input)
				expected := `{"method":"POST","url":"http://localhost:4002","body":{"query":"query($representations: [_Any!]!){_entities(representations: $representations){... on User {reviews {body product {upc __typename}}}}}","variables":{"representations":[{"id":"1234","__typename":"User"}]}}}`
				assert.Equal(t, expected, actual)
				_, err = w.Write([]byte(`{"reviews": [{"body": "A highly effective form of birth control.","product": {"upc": "top-1","__typename": "Product"}},{"body": "Fedoras are one of the most fashionable hats around and can look great with a variety of outfits.","product": {"upc": "top-1","__typename": "Product"}}]}`))
				return
			}).
			Return(nil)

		productServiceCallCount := 0

		productService := NewMockDataSource(ctrl)
		productService.EXPECT().
			Load(gomock.Any(), gomock.Any(), gomock.AssignableToTypeOf(&bytes.Buffer{})).
			Do(func(ctx context.Context, input []byte, w io.Writer) (err error) {
				actual := string(input)
				productServiceCallCount++
				switch productServiceCallCount {
				case 1:
					expected := `{"method":"POST","url":"http://localhost:4003","body":{"query":"query($representations: [_Any!]!){_entities(representations: $representations){... on Product {name}}}","variables":{"representations":[{"upc":"top-1","__typename":"Product"}]}}}`
					assert.Equal(t, expected, actual)
					_, err = w.Write([]byte(`{"name": "Trilby"}`))
				case 2:
					expected := `{"method":"POST","url":"http://localhost:4003","body":{"query":"query($representations: [_Any!]!){_entities(representations: $representations){... on Product {name}}}","variables":{"representations":[{"upc":"top-1","__typename":"Product"}]}}}`
					assert.Equal(t, expected, actual)
					_, err = w.Write([]byte(`{"name": "Trilby"}`))
				}
				return
			}).
			Return(nil).Times(2)

		return &GraphQLResponse{
			Data: &Object{
				Fetch: &SingleFetch{
					BufferId: 0,
					InputTemplate: InputTemplate{
						Segments: []TemplateSegment{
							{
								Data:        []byte(`{"method":"POST","url":"http://localhost:4001","body":{"query":"{me {id username}}"}}`),
								SegmentType: StaticSegmentType,
							},
						},
					},
					DataSource: userService,
				},
				Fields: []*Field{
					{
						HasBuffer: true,
						BufferID:  0,
						Name:      []byte("me"),
						Value: &Object{
							Fetch: &SingleFetch{
								BufferId: 1,
								InputTemplate: InputTemplate{
									Segments: []TemplateSegment{
										{
											Data:        []byte(`{"method":"POST","url":"http://localhost:4002","body":{"query":"query($representations: [_Any!]!){_entities(representations: $representations){... on User {reviews {body product {upc __typename}}}}}","variables":{"representations":[{"id":"`),
											SegmentType: StaticSegmentType,
										},
										{
											SegmentType:        VariableSegmentType,
											VariableSource:     VariableSourceObject,
											VariableSourcePath: []string{"id"},
										},
										{
											Data:        []byte(`","__typename":"User"}]}}}`),
											SegmentType: StaticSegmentType,
										},
									},
								},
								DataSource: reviewsService,
							},
							Path:     []string{"me"},
							Nullable: true,
							Fields: []*Field{
								{
									Name: []byte("id"),
									Value: &String{
										Path: []string{"id"},
									},
								},
								{
									Name: []byte("username"),
									Value: &String{
										Path: []string{"username"},
									},
								},
								{

									HasBuffer: true,
									BufferID:  1,
									Name:      []byte("reviews"),
									Value: &Array{
										Path:     []string{"reviews"},
										Nullable: true,
										Item: &Object{
											Nullable: true,
											Fields: []*Field{
												{
													Name: []byte("body"),
													Value: &String{
														Path: []string{"body"},
													},
												},
												{
													Name: []byte("product"),
													Value: &Object{
														Path: []string{"product"},
														Fetch: &SingleFetch{
															BufferId:   2,
															DataSource: productService,
															InputTemplate: InputTemplate{
																Segments: []TemplateSegment{
																	{
																		Data:        []byte(`{"method":"POST","url":"http://localhost:4003","body":{"query":"query($representations: [_Any!]!){_entities(representations: $representations){... on Product {name}}}","variables":{"representations":[{"upc":"`),
																		SegmentType: StaticSegmentType,
																	},
																	{
																		SegmentType:        VariableSegmentType,
																		VariableSource:     VariableSourceObject,
																		VariableSourcePath: []string{"upc"},
																	},
																	{
																		Data:        []byte(`","__typename":"Product"}]}}}`),
																		SegmentType: StaticSegmentType,
																	},
																},
															},
														},
														Fields: []*Field{
															{
																Name: []byte("upc"),
																Value: &String{
																	Path: []string{"upc"},
																},
															},
															{
																HasBuffer: true,
																BufferID:  2,
																Name:      []byte("name"),
																Value: &String{
																	Path: []string{"name"},
																},
															},
														},
													},
												},
											},
										},
									},
								},
							},
						},
					},
				},
			},
		}, Context{Context: context.Background(), Variables: nil}, `{"data":{"me":{"id":"1234","username":"Me","reviews":[{"body":"A highly effective form of birth control.","product":{"upc":"top-1","name":"Trilby"}},{"body":"Fedoras are one of the most fashionable hats around and can look great with a variety of outfits.","product":{"upc":"top-1","name":"Trilby"}}]}}}`
	}))
	t.Run("federation with enabled dataloader", testFn(newResolver(true, true), func(t *testing.T, ctrl *gomock.Controller) (node *GraphQLResponse, ctx Context, expectedOutput string) {

		userService := NewMockDataSource(ctrl)
		userService.EXPECT().UniqueIdentifier().Return([]byte("userService"))
		userService.EXPECT().
			Load(gomock.Any(), gomock.Any(), gomock.AssignableToTypeOf(&BufPair{})).
			Do(func(ctx context.Context, input []byte, pair *BufPair) (err error) {
				actual := string(input)
				expected := `{"method":"POST","url":"http://localhost:4001","body":{"query":"{me {id username}}"}}`
				assert.Equal(t, expected, actual)
				pair.Data.WriteString(`{"me": {"id": "1234","username": "Me","__typename": "User"}}`)
				return
			}).
			Return(nil)

		reviewBatchFactory := NewMockDataSourceBatchFactory(ctrl)
		reviewBatchFactory.EXPECT().
			CreateBatch([]byte(`{"method":"POST","url":"http://localhost:4002","body":{"query":"query($representations: [_Any!]!){_entities(representations: $representations){... on User {reviews {body product {upc __typename}}}}}","variables":{"representations":[{"id":"1234","__typename":"User"}]}},"extract_entities":true}`)).
			Return(NewFakeDataSourceBatch(
				`{"method":"POST","url":"http://localhost:4002","body":{"query":"query($representations: [_Any!]!){_entities(representations: $representations){... on User {reviews {body product {upc __typename}}}}}","variables":{"representations":[{"id":"1234","__typename":"User"}]}},"extract_entities":true}`,
				[]resultedBufPair{
					{data: `{"reviews": [{"body": "A highly effective form of birth control.","product": {"upc": "top-1","__typename": "Product"}},{"body": "Fedoras are one of the most fashionable hats around and can look great with a variety of outfits.","product": {"upc": "top-2","__typename": "Product"}}]}`},
				}), nil)
		reviewsService := NewMockDataSource(ctrl)
		reviewsService.EXPECT().UniqueIdentifier().Return([]byte("reviewsService"))
		reviewsService.EXPECT().
			Load(gomock.Any(), gomock.Any(), gomock.AssignableToTypeOf(&BufPair{})).
			Do(func(ctx context.Context, input []byte, pair *BufPair) (err error) {
				actual := string(input)
				expected := `{"method":"POST","url":"http://localhost:4002","body":{"query":"query($representations: [_Any!]!){_entities(representations: $representations){... on User {reviews {body product {upc __typename}}}}}","variables":{"representations":[{"id":"1234","__typename":"User"}]}},"extract_entities":true}`
				assert.Equal(t, expected, actual)
				pair.Data.WriteString(`{"reviews": [{"body": "A highly effective form of birth control.","product": {"upc": "top-1","__typename": "Product"}},{"body": "Fedoras are one of the most fashionable hats around and can look great with a variety of outfits.","product": {"upc": "top-2","__typename": "Product"}}]}`)
				return
			}).
			Return(nil)

		productBatchFactory := NewMockDataSourceBatchFactory(ctrl)
		productBatchFactory.EXPECT().
			CreateBatch(
				[]byte(`{"method":"POST","url":"http://localhost:4003","body":{"query":"query($representations: [_Any!]!){_entities(representations: $representations){... on Product {name}}}","variables":{"representations":[{"upc":"top-1","__typename":"Product"}]}},"extract_entities":true}`),
				[]byte(`{"method":"POST","url":"http://localhost:4003","body":{"query":"query($representations: [_Any!]!){_entities(representations: $representations){... on Product {name}}}","variables":{"representations":[{"upc":"top-2","__typename":"Product"}]}},"extract_entities":true}`),
			).Return(NewFakeDataSourceBatch(
			`{"method":"POST","url":"http://localhost:4003","body":{"query":"query($representations: [_Any!]!){_entities(representations: $representations){... on Product {name}}}","variables":{"representations":[{"upc":"top-1","__typename":"Product"},{"upc":"top-2","__typename":"Product"}]}},"extract_entities":true}`,
			[]resultedBufPair{
				{data: `{"name": "Trilby"}`},
				{data: `{"name": "Fedora"}`},
			}), nil)
		productService := NewMockDataSource(ctrl)
		productService.EXPECT().UniqueIdentifier().Return([]byte("productService"))
		productService.EXPECT().
			Load(gomock.Any(), gomock.Any(), gomock.AssignableToTypeOf(&BufPair{})).
			Do(func(ctx context.Context, input []byte, pair *BufPair) (err error) {
				actual := string(input)
				expected := `{"method":"POST","url":"http://localhost:4003","body":{"query":"query($representations: [_Any!]!){_entities(representations: $representations){... on Product {name}}}","variables":{"representations":[{"upc":"top-1","__typename":"Product"},{"upc":"top-2","__typename":"Product"}]}},"extract_entities":true}`
				assert.Equal(t, expected, actual)
				pair.Data.WriteString(`[{"name": "Trilby"},{"name": "Fedora"}]`)
				return
			}).
			Return(nil)

		return &GraphQLResponse{
			Data: &Object{
				Fetch: &SingleFetch{
					BufferId: 0,
					InputTemplate: InputTemplate{
						Segments: []TemplateSegment{
							{
								Data:        []byte(`{"method":"POST","url":"http://localhost:4001","body":{"query":"{me {id username}}"}}`),
								SegmentType: StaticSegmentType,
							},
						},
					},
					DataSource: userService,
				},
				Fields: []*Field{
					{
						HasBuffer: true,
						BufferID:  0,
						Name:      []byte("me"),
						Value: &Object{
							Fetch: &BatchFetch{
								Fetch: &SingleFetch{
									BufferId: 1,
									InputTemplate: InputTemplate{
										Segments: []TemplateSegment{
											{
												Data:        []byte(`{"method":"POST","url":"http://localhost:4002","body":{"query":"query($representations: [_Any!]!){_entities(representations: $representations){... on User {reviews {body product {upc __typename}}}}}","variables":{"representations":[{"id":"`),
												SegmentType: StaticSegmentType,
											},
											{
												SegmentType:        VariableSegmentType,
												VariableSource:     VariableSourceObject,
												VariableSourcePath: []string{"id"},
											},
											{
												Data:        []byte(`","__typename":"User"}]}},"extract_entities":true}`),
												SegmentType: StaticSegmentType,
											},
										},
									},
									DataSource: reviewsService,
								},
								BatchFactory: reviewBatchFactory,
							},
							Path:     []string{"me"},
							Nullable: true,
							Fields: []*Field{
								{
									Name: []byte("id"),
									Value: &String{
										Path: []string{"id"},
									},
								},
								{
									Name: []byte("username"),
									Value: &String{
										Path: []string{"username"},
									},
								},
								{

									HasBuffer: true,
									BufferID:  1,
									Name:      []byte("reviews"),
									Value: &Array{
										Path:     []string{"reviews"},
										Nullable: true,
										Item: &Object{
											Nullable: true,
											Fields: []*Field{
												{
													Name: []byte("body"),
													Value: &String{
														Path: []string{"body"},
													},
												},
												{
													Name: []byte("product"),
													Value: &Object{
														Path: []string{"product"},
														Fetch: &BatchFetch{
															Fetch: &SingleFetch{
																BufferId:   2,
																DataSource: productService,
																InputTemplate: InputTemplate{
																	Segments: []TemplateSegment{
																		{
																			Data:        []byte(`{"method":"POST","url":"http://localhost:4003","body":{"query":"query($representations: [_Any!]!){_entities(representations: $representations){... on Product {name}}}","variables":{"representations":[{"upc":"`),
																			SegmentType: StaticSegmentType,
																		},
																		{
																			SegmentType:        VariableSegmentType,
																			VariableSource:     VariableSourceObject,
																			VariableSourcePath: []string{"upc"},
																		},
																		{
																			Data:        []byte(`","__typename":"Product"}]}},"extract_entities":true}`),
																			SegmentType: StaticSegmentType,
																		},
																	},
																},
															},
															BatchFactory: productBatchFactory,
														},
														Fields: []*Field{
															{
																Name: []byte("upc"),
																Value: &String{
																	Path: []string{"upc"},
																},
															},
															{
																HasBuffer: true,
																BufferID:  2,
																Name:      []byte("name"),
																Value: &String{
																	Path: []string{"name"},
																},
															},
														},
													},
												},
											},
										},
									},
								},
							},
						},
					},
				},
			},
		}, Context{Context: context.Background(), Variables: nil}, `{"data":{"me":{"id":"1234","username":"Me","reviews":[{"body":"A highly effective form of birth control.","product":{"upc":"top-1","name":"Trilby"}},{"body":"Fedoras are one of the most fashionable hats around and can look great with a variety of outfits.","product":{"upc":"top-2","name":"Fedora"}}]}}}`
	}))
	t.Run("federation with enabled dataloader and fetch error ", testFn(newResolver(true, true), func(t *testing.T, ctrl *gomock.Controller) (node *GraphQLResponse, ctx Context, expectedOutput string) {

		userService := NewMockDataSource(ctrl)
		userService.EXPECT().UniqueIdentifier().Return([]byte("userService"))
		userService.EXPECT().
			Load(gomock.Any(), gomock.Any(), gomock.AssignableToTypeOf(&BufPair{})).
			Do(func(ctx context.Context, input []byte, pair *BufPair) (err error) {
				actual := string(input)
				expected := `{"method":"POST","url":"http://localhost:4001","body":{"query":"{me {id username}}"}}`
				assert.Equal(t, expected, actual)
				pair.Data.WriteString(`{"me": {"id": "1234","username": "Me","__typename": "User"}}`)
				return
			}).
			Return(nil)

		reviewBatchFactory := NewMockDataSourceBatchFactory(ctrl)
		reviewBatchFactory.EXPECT().
			CreateBatch([]byte(`{"method":"POST","url":"http://localhost:4002","body":{"query":"query($representations: [_Any!]!){_entities(representations: $representations){... on User {reviews {body product {upc __typename}}}}}","variables":{"representations":[{"id":"1234","__typename":"User"}]}},"extract_entities":true}`)).
			Return(NewFakeDataSourceBatch(
			`{"method":"POST","url":"http://localhost:4002","body":{"query":"query($representations: [_Any!]!){_entities(representations: $representations){... on User {reviews {body product {upc __typename}}}}}","variables":{"representations":[{"id":"1234","__typename":"User"}]}},"extract_entities":true}`,
			[]resultedBufPair{
				{data: `{"reviews": [{"body": "A highly effective form of birth control.","product": {"upc": "top-1","__typename": "Product"}},{"body": "Fedoras are one of the most fashionable hats around and can look great with a variety of outfits.","product": {"upc": "top-2","__typename": "Product"}}]}`},
			}), nil)
		reviewsService := NewMockDataSource(ctrl)
		reviewsService.EXPECT().UniqueIdentifier().Return([]byte("reviewsService"))
		reviewsService.EXPECT().
			Load(gomock.Any(), gomock.Any(), gomock.AssignableToTypeOf(&BufPair{})).
			Do(func(ctx context.Context, input []byte, pair *BufPair) (err error) {
				actual := string(input)
				expected := `{"method":"POST","url":"http://localhost:4002","body":{"query":"query($representations: [_Any!]!){_entities(representations: $representations){... on User {reviews {body product {upc __typename}}}}}","variables":{"representations":[{"id":"1234","__typename":"User"}]}},"extract_entities":true}`
				assert.Equal(t, expected, actual)
				pair.Data.WriteString(`{"reviews": [{"body": "A highly effective form of birth control.","product": {"upc": "top-1","__typename": "Product"}},{"body": "Fedoras are one of the most fashionable hats around and can look great with a variety of outfits.","product": {"upc": "top-2","__typename": "Product"}}]}`)
				return
			}).
			Return(nil)

		productBatchFactory := NewMockDataSourceBatchFactory(ctrl)
		productBatchFactory.EXPECT().
			CreateBatch(
			[]byte(`{"method":"POST","url":"http://localhost:4003","body":{"query":"query($representations: [_Any!]!){_entities(representations: $representations){... on Product {name}}}","variables":{"representations":[{"upc":"top-1","__typename":"Product"}]}},"extract_entities":true}`),
			[]byte(`{"method":"POST","url":"http://localhost:4003","body":{"query":"query($representations: [_Any!]!){_entities(representations: $representations){... on Product {name}}}","variables":{"representations":[{"upc":"top-2","__typename":"Product"}]}},"extract_entities":true}`),
		).Return(NewFakeDataSourceBatch(
			`{"method":"POST","url":"http://localhost:4003","body":{"query":"query($representations: [_Any!]!){_entities(representations: $representations){... on Product {name}}}","variables":{"representations":[{"upc":"top-1","__typename":"Product"},{"upc":"top-2","__typename":"Product"}]}},"extract_entities":true}`,
			[]resultedBufPair{ {data: `null`, err: "errorMessage"}, {data: `null`}}), nil)
		productService := NewMockDataSource(ctrl)
		productService.EXPECT().UniqueIdentifier().Return([]byte("productService"))
		productService.EXPECT().
			Load(gomock.Any(), gomock.Any(), gomock.AssignableToTypeOf(&BufPair{})).
			Do(func(ctx context.Context, input []byte, pair *BufPair) (err error) {
				actual := string(input)
				expected := `{"method":"POST","url":"http://localhost:4003","body":{"query":"query($representations: [_Any!]!){_entities(representations: $representations){... on Product {name}}}","variables":{"representations":[{"upc":"top-1","__typename":"Product"},{"upc":"top-2","__typename":"Product"}]}},"extract_entities":true}`
				assert.Equal(t, expected, actual)
				pair.WriteErr([]byte("errorMessage"), nil, nil)
				return
			}).
			Return(nil)

		return &GraphQLResponse{
			Data: &Object{
				Fetch: &SingleFetch{
					BufferId: 0,
					InputTemplate: InputTemplate{
						Segments: []TemplateSegment{
							{
								Data:        []byte(`{"method":"POST","url":"http://localhost:4001","body":{"query":"{me {id username}}"}}`),
								SegmentType: StaticSegmentType,
							},
						},
					},
					DataSource: userService,
				},
				Fields: []*Field{
					{
						HasBuffer: true,
						BufferID:  0,
						Name:      []byte("me"),
						Value: &Object{
							Fetch: &BatchFetch{
								Fetch: &SingleFetch{
									BufferId: 1,
									InputTemplate: InputTemplate{
										Segments: []TemplateSegment{
											{
												Data:        []byte(`{"method":"POST","url":"http://localhost:4002","body":{"query":"query($representations: [_Any!]!){_entities(representations: $representations){... on User {reviews {body product {upc __typename}}}}}","variables":{"representations":[{"id":"`),
												SegmentType: StaticSegmentType,
											},
											{
												SegmentType:        VariableSegmentType,
												VariableSource:     VariableSourceObject,
												VariableSourcePath: []string{"id"},
											},
											{
												Data:        []byte(`","__typename":"User"}]}},"extract_entities":true}`),
												SegmentType: StaticSegmentType,
											},
										},
									},
									DataSource: reviewsService,
								},
								BatchFactory: reviewBatchFactory,
							},
							Path:     []string{"me"},
							Nullable: true,
							Fields: []*Field{
								{
									Name: []byte("id"),
									Value: &String{
										Path: []string{"id"},
									},
								},
								{
									Name: []byte("username"),
									Value: &String{
										Path: []string{"username"},
									},
								},
								{

									HasBuffer: true,
									BufferID:  1,
									Name:      []byte("reviews"),
									Value: &Array{
										Path:     []string{"reviews"},
										Nullable: true,
										Item: &Object{
											Nullable: true,
											Fields: []*Field{
												{
													Name: []byte("body"),
													Value: &String{
														Path: []string{"body"},
													},
												},
												{
													Name: []byte("product"),
													Value: &Object{
														Path: []string{"product"},
														Fetch: &BatchFetch{
															Fetch: &SingleFetch{
																BufferId:   2,
																DataSource: productService,
																InputTemplate: InputTemplate{
																	Segments: []TemplateSegment{
																		{
																			Data:        []byte(`{"method":"POST","url":"http://localhost:4003","body":{"query":"query($representations: [_Any!]!){_entities(representations: $representations){... on Product {name}}}","variables":{"representations":[{"upc":"`),
																			SegmentType: StaticSegmentType,
																		},
																		{
																			SegmentType:        VariableSegmentType,
																			VariableSource:     VariableSourceObject,
																			VariableSourcePath: []string{"upc"},
																		},
																		{
																			Data:        []byte(`","__typename":"Product"}]}},"extract_entities":true}`),
																			SegmentType: StaticSegmentType,
																		},
																	},
																},
															},
															BatchFactory: productBatchFactory,
														},
														Fields: []*Field{
															{
																Name: []byte("upc"),
																Value: &String{
																	Path: []string{"upc"},
																},
															},
															{
																HasBuffer: true,
																BufferID:  2,
																Name:      []byte("name"),
																Value: &String{
																	Path: []string{"name"},
																},
															},
														},
													},
												},
											},
										},
									},
								},
							},
						},
					},
				},
			},
		}, Context{Context: context.Background(), Variables: nil}, `{"errors":[{"message":"errorMessage"}],"data":{"me":{"id":"1234","username":"Me","reviews":[null,null]}}}`
	}))
}

func TestResolver_WithHeader(t *testing.T) {
	cases := []struct {
		name, header, variable string
	}{
		{"header and variable are of equal case", "Authorization", "Authorization"},
		{"header is downcased and variable is uppercased", "authorization", "AUTHORIZATION"},
		{"header is uppercasesed and variable is downcased", "AUTHORIZATION", "authorization"},
	}

	for _, tc := range cases {
		t.Run(tc.name, func(t *testing.T) {
<<<<<<< HEAD
			c, cancel := context.WithCancel(context.Background())
			defer cancel()
			resolver := New(c)
=======
			resolver := newResolver(false, false)
>>>>>>> 5cc5f79e

			header := make(http.Header)
			header.Set(tc.header, "foo")
			ctx := &Context{
				Context: context.Background(),
				Request: Request{
					Header: header,
				},
			}

			ctrl := gomock.NewController(t)
			fakeService := NewMockDataSource(ctrl)
			fakeService.EXPECT().
				Load(gomock.Any(), gomock.Any(), gomock.AssignableToTypeOf(&bytes.Buffer{})).
				Do(func(ctx context.Context, input []byte, w io.Writer) (err error) {
					actual := string(input)
					assert.Equal(t, "foo", actual)
					_, err = w.Write([]byte(`{"bar":"baz"}`))
					return
				}).
				Return(nil)

			out := &bytes.Buffer{}
			res := &GraphQLResponse{
				Data: &Object{
					Fetch: &SingleFetch{
						BufferId:   0,
						DataSource: fakeService,
						InputTemplate: InputTemplate{
							Segments: []TemplateSegment{
								{
									SegmentType:        VariableSegmentType,
									VariableSource:     VariableSourceRequestHeader,
									VariableSourcePath: []string{tc.variable},
								},
							},
						},
					},
					Fields: []*Field{
						{
							Name: []byte("bar"),
							Value: &String{
								Path: []string{"bar"},
							},
							HasBuffer: true,
							BufferID:  0,
						},
					},
				},
			}
			err := resolver.ResolveGraphQLResponse(ctx, res, nil, out)
			assert.NoError(t, err)
			assert.Equal(t, `{"data":{"bar":"baz"}}`, out.String())
		})
	}
}

type TestFlushWriter struct {
	flushed []string
	buf     bytes.Buffer
}

func (t *TestFlushWriter) Write(p []byte) (n int, err error) {
	return t.buf.Write(p)
}

func (t *TestFlushWriter) Flush() {
	t.flushed = append(t.flushed, t.buf.String())
	t.buf.Reset()
}

func FakeStream(cancelFunc func(), messageFunc func(count int) (message string, ok bool)) *_fakeStream {
	return &_fakeStream{
		cancel:      cancelFunc,
		messageFunc: messageFunc,
	}
}

type _fakeStream struct {
	cancel      context.CancelFunc
	messageFunc func(counter int) (message string, ok bool)
}

func (f *_fakeStream) Start(ctx context.Context, input []byte, next chan<- []byte) error {
	go func() {
		time.Sleep(time.Millisecond)
		count := 0
		for {
			if count == 3 {
				f.cancel()
				return
			}
			message, ok := f.messageFunc(count)
			next <- []byte(message)
			if !ok {
				f.cancel()
				return
			}
			count++
		}
	}()
	return nil
}

func (f *_fakeStream) UniqueIdentifier() []byte {
	return []byte("fake")
}

func TestResolver_ResolveGraphQLSubscription(t *testing.T) {
<<<<<<< HEAD
	setup := func(ctx context.Context, stream *_fakeStream) (*Resolver, *GraphQLSubscription, *TestFlushWriter) {
		plan := &GraphQLSubscription{
			Trigger: GraphQLSubscriptionTrigger{
				Source: stream,
			},
			Response: &GraphQLResponse{
				Data: &Object{
					Fields: []*Field{
						{
							Name: []byte("counter"),
							Value: &Integer{
								Path: []string{"counter"},
							},
=======
	resolver := newResolver(false, false)
	c, cancel := context.WithCancel(context.Background())
	defer cancel()
	man := subscription.NewManager(&FakeStream{
		cancel: cancel,
	})
	manCtx, cancelMan := context.WithCancel(context.Background())
	defer cancelMan()
	man.Run(manCtx.Done())
	resolver.RegisterTriggerManager(man)
	plan := &GraphQLSubscription{
		Trigger: GraphQLSubscriptionTrigger{
			ManagerID: []byte("fake"),
			Input:     "",
		},
		Response: &GraphQLResponse{
			Data: &Object{
				Fields: []*Field{
					{
						Name: []byte("counter"),
						Value: &Integer{
							Path: []string{"counter"},
>>>>>>> 5cc5f79e
						},
					},
				},
			},
		}

		out := &TestFlushWriter{
			buf: bytes.Buffer{},
		}

		return New(ctx), plan, out
	}

	t.Run("should return errors if the upstream data has errors", func(t *testing.T) {
		c, cancel := context.WithCancel(context.Background())
		defer cancel()

		fakeStream := FakeStream(cancel, func(count int) (message string, ok bool) {
			return `{"errors":[{"message":"Validation error occurred","locations":[{"line":1,"column":1}],"extensions":{"code":"GRAPHQL_VALIDATION_FAILED"}}],"data":null}`, false
		})

		resolver, plan, out := setup(c, fakeStream)
		ctx := Context{
			Context: c,
		}

		err := resolver.ResolveGraphQLSubscription(&ctx, plan, out)
		assert.NoError(t, err)
		assert.Equal(t, 1, len(out.flushed))
		assert.Equal(t, `{"errors":[{"message":"unable to resolve","locations":[{"line":0,"column":0}]},{"message":"Validation error occurred","locations":[{"line":1,"column":1}],"extensions":{"code":"GRAPHQL_VALIDATION_FAILED"}}],"data":null}`, out.flushed[0])
	})

	t.Run("should successfully get result from upstream", func(t *testing.T) {
		c, cancel := context.WithCancel(context.Background())
		defer cancel()

		fakeStream := FakeStream(cancel, func(count int) (message string, ok bool) {
			return fmt.Sprintf(`{"data":{"counter":%d}}`, count), true
		})

		resolver, plan, out := setup(c, fakeStream)
		ctx := Context{
			Context: c,
		}

		err := resolver.ResolveGraphQLSubscription(&ctx, plan, out)
		assert.NoError(t, err)
		assert.Equal(t, 3, len(out.flushed))
		assert.Equal(t, `{"data":{"counter":0}}`, out.flushed[0])
		assert.Equal(t, `{"data":{"counter":1}}`, out.flushed[1])
		assert.Equal(t, `{"data":{"counter":2}}`, out.flushed[2])
	})
}

func BenchmarkResolver_ResolveNode(b *testing.B) {

<<<<<<< HEAD
	c, cancel := context.WithCancel(context.Background())
	defer cancel()

	resolver := New(c)
=======
	resolver := newResolver(false, false)
>>>>>>> 5cc5f79e

	serviceOneDS := FakeDataSource(`{"serviceOne":{"fieldOne":"fieldOneValue"},"anotherServiceOne":{"fieldOne":"anotherFieldOneValue"},"reusingServiceOne":{"fieldOne":"reUsingFieldOneValue"}}`)
	serviceTwoDS := FakeDataSource(`{"serviceTwo":{"fieldTwo":"fieldTwoValue"},"secondServiceTwo":{"fieldTwo":"secondFieldTwoValue"}}`)
	nestedServiceOneDS := FakeDataSource(`{"serviceOne":{"fieldOne":"fieldOneValue"}}`)

	plan := &GraphQLResponse{
		Data: &Object{
			Fetch: &ParallelFetch{
				Fetches: []Fetch{
					&SingleFetch{
						BufferId: 0,
						Input:    `{"url":"https://service.one","body":{"query":"query($firstArg: String, $thirdArg: Int){serviceOne(serviceOneArg: $firstArg){fieldOne} anotherServiceOne(anotherServiceOneArg: $thirdArg){fieldOne} reusingServiceOne(reusingServiceOneArg: $firstArg){fieldOne}}","variables":{"thirdArg":$$1$$,"firstArg":$$0$$}}}`,
						InputTemplate: InputTemplate{
							Segments: []TemplateSegment{
								{
									SegmentType: StaticSegmentType,
									Data:        []byte(`{"url":"https://service.one","body":{"query":"query($firstArg: String, $thirdArg: Int){serviceOne(serviceOneArg: $firstArg){fieldOne} anotherServiceOne(anotherServiceOneArg: $thirdArg){fieldOne} reusingServiceOne(reusingServiceOneArg: $firstArg){fieldOne}}","variables":{"thirdArg":`),
								},
								{
									SegmentType:        VariableSegmentType,
									VariableSource:     VariableSourceContext,
									VariableSourcePath: []string{"thirdArg"},
								},
								{
									SegmentType: StaticSegmentType,
									Data:        []byte(`,"firstArg":`),
								},
								{
									SegmentType:        VariableSegmentType,
									VariableSource:     VariableSourceContext,
									VariableSourcePath: []string{"firstArg"},
								},
								{
									SegmentType: StaticSegmentType,
									Data:        []byte(`}}}`),
								},
							},
						},
						DataSource: serviceOneDS,
						Variables: NewVariables(
							&ContextVariable{
								Path: []string{"firstArg"},
							},
							&ContextVariable{
								Path: []string{"thirdArg"},
							},
						),
					},
					&SingleFetch{
						BufferId: 1,
						Input:    `{"url":"https://service.two","body":{"query":"query($secondArg: Boolean, $fourthArg: Float){serviceTwo(serviceTwoArg: $secondArg){fieldTwo} secondServiceTwo(secondServiceTwoArg: $fourthArg){fieldTwo}}","variables":{"fourthArg":$$1$$,"secondArg":$$0$$}}}`,
						InputTemplate: InputTemplate{
							Segments: []TemplateSegment{
								{
									SegmentType: StaticSegmentType,
									Data:        []byte(`{"url":"https://service.two","body":{"query":"query($secondArg: Boolean, $fourthArg: Float){serviceTwo(serviceTwoArg: $secondArg){fieldTwo} secondServiceTwo(secondServiceTwoArg: $fourthArg){fieldTwo}}","variables":{"fourthArg":`),
								},
								{
									SegmentType:        VariableSegmentType,
									VariableSource:     VariableSourceContext,
									VariableSourcePath: []string{"fourthArg"},
								},
								{
									SegmentType: StaticSegmentType,
									Data:        []byte(`,"secondArg":`),
								},
								{
									SegmentType:        VariableSegmentType,
									VariableSource:     VariableSourceContext,
									VariableSourcePath: []string{"secondArg"},
								},
								{
									SegmentType: StaticSegmentType,
									Data:        []byte(`}}}`),
								},
							},
						},
						DataSource: serviceTwoDS,
						Variables: NewVariables(
							&ContextVariable{
								Path: []string{"secondArg"},
							},
							&ContextVariable{
								Path: []string{"fourthArg"},
							},
						),
					},
				},
			},
			Fields: []*Field{
				{
					BufferID:  0,
					HasBuffer: true,
					Name:      []byte("serviceOne"),
					Value: &Object{
						Path: []string{"serviceOne"},
						Fields: []*Field{
							{
								Name: []byte("fieldOne"),
								Value: &String{
									Path: []string{"fieldOne"},
								},
							},
						},
					},
				},
				{
					BufferID:  1,
					HasBuffer: true,
					Name:      []byte("serviceTwo"),
					Value: &Object{
						Path: []string{"serviceTwo"},
						Fetch: &SingleFetch{
							BufferId: 2,
							Input:    `{"url":"https://service.one","body":{"query":"{serviceOne {fieldOne}}"}}`,
							InputTemplate: InputTemplate{
								Segments: []TemplateSegment{
									{
										SegmentType: StaticSegmentType,
										Data:        []byte(`{"url":"https://service.one","body":{"query":"{serviceOne {fieldOne}}"}}`),
									},
								},
							},
							DataSource: nestedServiceOneDS,
							Variables:  Variables{},
						},
						Fields: []*Field{
							{
								Name: []byte("fieldTwo"),
								Value: &String{
									Path: []string{"fieldTwo"},
								},
							},
							{
								BufferID:  2,
								HasBuffer: true,
								Name:      []byte("serviceOneResponse"),
								Value: &Object{
									Path: []string{"serviceOne"},
									Fields: []*Field{
										{
											Name: []byte("fieldOne"),
											Value: &String{
												Path: []string{"fieldOne"},
											},
										},
									},
								},
							},
						},
					},
				},
				{
					BufferID:  0,
					HasBuffer: true,
					Name:      []byte("anotherServiceOne"),
					Value: &Object{
						Path: []string{"anotherServiceOne"},
						Fields: []*Field{
							{
								Name: []byte("fieldOne"),
								Value: &String{
									Path: []string{"fieldOne"},
								},
							},
						},
					},
				},
				{
					BufferID:  1,
					HasBuffer: true,
					Name:      []byte("secondServiceTwo"),
					Value: &Object{
						Path: []string{"secondServiceTwo"},
						Fields: []*Field{
							{
								Name: []byte("fieldTwo"),
								Value: &String{
									Path: []string{"fieldTwo"},
								},
							},
						},
					},
				},
				{
					BufferID:  0,
					HasBuffer: true,
					Name:      []byte("reusingServiceOne"),
					Value: &Object{
						Path: []string{"reusingServiceOne"},
						Fields: []*Field{
							{
								Name: []byte("fieldOne"),
								Value: &String{
									Path: []string{"fieldOne"},
								},
							},
						},
					},
				},
			},
		},
	}

	var err error
	expected := []byte(`{"data":{"serviceOne":{"fieldOne":"fieldOneValue"},"serviceTwo":{"fieldTwo":"fieldTwoValue","serviceOneResponse":{"fieldOne":"fieldOneValue"}},"anotherServiceOne":{"fieldOne":"anotherFieldOneValue"},"secondServiceTwo":{"fieldTwo":"secondFieldTwoValue"},"reusingServiceOne":{"fieldOne":"reUsingFieldOneValue"}}}`)

	pool := sync.Pool{
		New: func() interface{} {
			return bytes.NewBuffer(make([]byte, 0, 1024))
		},
	}

	variables := []byte(`{"firstArg":"firstArgValue","thirdArg":123,"secondArg": true, "fourthArg": 12.34}`)

	ctxPool := sync.Pool{
		New: func() interface{} {
			return NewContext(context.Background())
		},
	}

	runBench := func(b *testing.B) {
		b.ReportAllocs()
		b.SetBytes(int64(len(expected)))
		b.ResetTimer()

		b.RunParallel(func(pb *testing.PB) {
			for pb.Next() {
				// _ = resolver.ResolveGraphQLResponse(ctx, plan, nil, ioutil.Discard)
				ctx := ctxPool.Get().(*Context)
				ctx.Variables = variables
				buf := pool.Get().(*bytes.Buffer)
				err = resolver.ResolveGraphQLResponse(ctx, plan, nil, buf)
				if err != nil {
					b.Fatal(err)
				}
				if !bytes.Equal(expected, buf.Bytes()) {
					b.Fatalf("want:\n%s\ngot:\n%s\n", string(expected), buf.String())
				}

				buf.Reset()
				pool.Put(buf)

				ctx.Free()
				ctxPool.Put(ctx)
			}
		})
	}

	b.Run("singleflight enabled (latency 0)", func(b *testing.B) {
		serviceOneDS.artificialLatency = 0
		serviceTwoDS.artificialLatency = 0
		nestedServiceOneDS.artificialLatency = 0
		resolver = newResolver(true, false)
		runBench(b)
	})
}

type hookContextPathMatcher struct {
	path string
}

func (h hookContextPathMatcher) Matches(x interface{}) bool {
	path := string(x.(HookContext).CurrentPath)
	return path == h.path
}

func (h hookContextPathMatcher) String() string {
	return fmt.Sprintf("is equal to %s", h.path)
}

func TestInputTemplate_Render(t *testing.T) {

	runTest := func(variables string, sourcePath []string, renderAsGraphQLVariable bool, expected string) {
		template := InputTemplate{
			Segments: []TemplateSegment{
				{
					SegmentType:          VariableSegmentType,
					VariableSource:       VariableSourceContext,
					VariableSourcePath:   sourcePath,
					RenderAsGraphQLValue: renderAsGraphQLVariable,
				},
			},
		}
		ctx := &Context{
			Variables: []byte(variables),
		}
		buf := fastbuffer.New()
		err := template.Render(ctx, nil, buf)
		assert.NoError(t, err)
		out := buf.String()
		assert.Equal(t, expected, out)
	}

	t.Run("string scalar", func(t *testing.T) {
		runTest(`{"foo":"bar"}`, []string{"foo"}, false, "bar")
	})
	t.Run("boolean scalar", func(t *testing.T) {
		runTest(`{"foo":true}`, []string{"foo"}, false, "true")
	})
	t.Run("json object pass through", func(t *testing.T) {
		runTest(`{"foo":{"bar":"baz"}}`, []string{"foo"}, false, `{"bar":"baz"}`)
	})
	t.Run("json object as graphql object", func(t *testing.T) {
		runTest(`{"foo":{"bar":"baz"}}`, []string{"foo"}, true, `{bar:\"baz\"}`)
	})
	t.Run("json object as graphql object with null", func(t *testing.T) {
		runTest(`{"foo":null}`, []string{"foo"}, true, `null`)
	})
	t.Run("json object as graphql object with number", func(t *testing.T) {
		runTest(`{"foo":123}`, []string{"foo"}, true, `123`)
	})
	t.Run("json object as graphql object with boolean", func(t *testing.T) {
		runTest(`{"foo":{"bar":true}}`, []string{"foo"}, true, `{bar:true}`)
	})
	t.Run("json object as graphql object with number", func(t *testing.T) {
		runTest(`{"foo":{"bar":123}}`, []string{"foo"}, true, `{bar:123}`)
	})
	t.Run("json object as graphql object with float", func(t *testing.T) {
		runTest(`{"foo":{"bar":1.23}}`, []string{"foo"}, true, `{bar:1.23}`)
	})
	t.Run("json object as graphql object with nesting", func(t *testing.T) {
		runTest(`{"foo":{"bar":{"baz":"bat"}}}`, []string{"foo"}, true, `{bar:{baz:\"bat\"}}`)
	})
	t.Run("json object as graphql object with single array", func(t *testing.T) {
		runTest(`{"foo":["bar"]}`, []string{"foo"}, true, `[\"bar\"]`)
	})
	t.Run("json object as graphql object with array", func(t *testing.T) {
		runTest(`{"foo":["bar","baz"]}`, []string{"foo"}, true, `[\"bar\",\"baz\"]`)
	})
	t.Run("json object as graphql object with object array", func(t *testing.T) {
		runTest(`{"foo":[{"bar":"baz"},{"bar":"bat"}]}`, []string{"foo"}, true, `[{bar:\"baz\"},{bar:\"bat\"}]`)
	})
}<|MERGE_RESOLUTION|>--- conflicted
+++ resolved
@@ -75,7 +75,7 @@
 		bufPair := NewBufPair()
 		bufPair.Data.WriteString(v.data)
 		if v.err != "" {
-			bufPair.WriteErr([]byte(v.err), nil, nil)
+			bufPair.WriteErr([]byte(v.err), nil, nil, nil)
 		}
 
 		bufPairs[i] = bufPair
@@ -110,21 +110,17 @@
 	return "bytes: " + string(got.([]byte))
 }
 
-func newResolver(enableSingleFlight, enableDataLoader bool) *Resolver {
-	return New(NewFetcher(enableSingleFlight), enableDataLoader)
+func newResolver(ctx context.Context, enableSingleFlight bool, enableDataLoader bool) *Resolver {
+	return New(ctx, NewFetcher(enableSingleFlight), enableDataLoader)
 }
 
 func TestResolver_ResolveNode(t *testing.T) {
-	testFn := func(r *Resolver, fn func(t *testing.T, ctrl *gomock.Controller) (node Node, ctx Context, expectedOutput string)) func(t *testing.T) {
+	testFn := func(enableSingleFlight bool, enableDataLoader bool, fn func(t *testing.T, ctrl *gomock.Controller) (node Node, ctx Context, expectedOutput string)) func(t *testing.T) {
 		ctrl := gomock.NewController(t)
-<<<<<<< HEAD
-		c, cancel := context.WithCancel(context.Background())
+		rCtx, cancel := context.WithCancel(context.Background())
 		defer cancel()
-		r := New(c)
-		node, ctx, expectedOutput := fn(t, r, ctrl)
-=======
+		r := newResolver(rCtx, enableSingleFlight, enableDataLoader)
 		node, ctx, expectedOutput := fn(t, ctrl)
->>>>>>> 5cc5f79e
 		return func(t *testing.T) {
 			buf := &BufPair{
 				Data:   fastbuffer.New(),
@@ -137,15 +133,15 @@
 			ctrl.Finish()
 		}
 	}
-	t.Run("Nullable empty object", testFn(New(NewFetcher(false), false), func(t *testing.T, ctrl *gomock.Controller) (node Node, ctx Context, expectedOutput string) {
+	t.Run("Nullable empty object", testFn(false, false, func(t *testing.T, ctrl *gomock.Controller) (node Node, ctx Context, expectedOutput string) {
 		return &Object{
 			Nullable: true,
 		}, Context{Context: context.Background()}, `null`
 	}))
-	t.Run("empty object", testFn(newResolver(false, false), func(t *testing.T, ctrl *gomock.Controller) (node Node, ctx Context, expectedOutput string) {
+	t.Run("empty object", testFn(false, false, func(t *testing.T, ctrl *gomock.Controller) (node Node, ctx Context, expectedOutput string) {
 		return &EmptyObject{}, Context{Context: context.Background()}, `{}`
 	}))
-	t.Run("object with null field", testFn(newResolver(false, false), func(t *testing.T, ctrl *gomock.Controller) (node Node, ctx Context, expectedOutput string) {
+	t.Run("object with null field", testFn(false, false, func(t *testing.T, ctrl *gomock.Controller) (node Node, ctx Context, expectedOutput string) {
 		return &Object{
 			Fields: []*Field{
 				{
@@ -155,7 +151,7 @@
 			},
 		}, Context{Context: context.Background()}, `{"foo":null}`
 	}))
-	t.Run("default graphql object", testFn(newResolver(false, false), func(t *testing.T, ctrl *gomock.Controller) (node Node, ctx Context, expectedOutput string) {
+	t.Run("default graphql object", testFn(false, false, func(t *testing.T, ctrl *gomock.Controller) (node Node, ctx Context, expectedOutput string) {
 		return &Object{
 			Fields: []*Field{
 				{
@@ -167,7 +163,7 @@
 			},
 		}, Context{Context: context.Background()}, `{"data":null}`
 	}))
-	t.Run("graphql object with simple data source", testFn(newResolver(false, false), func(t *testing.T, ctrl *gomock.Controller) (node Node, ctx Context, expectedOutput string) {
+	t.Run("graphql object with simple data source", testFn(false, false, func(t *testing.T, ctrl *gomock.Controller) (node Node, ctx Context, expectedOutput string) {
 		return &Object{
 			Fields: []*Field{
 				{
@@ -237,7 +233,7 @@
 			},
 		}, Context{Context: context.Background()}, `{"data":{"user":{"id":"1","name":"Jens","registered":true,"pet":{"name":"Barky","kind":"Dog"}}}}`
 	}))
-	t.Run("fetch with context variable resolver", testFn(newResolver(true, false), func(t *testing.T, ctrl *gomock.Controller) (node Node, ctx Context, expectedOutput string) {
+	t.Run("fetch with context variable resolver", testFn(true, false, func(t *testing.T, ctrl *gomock.Controller) (node Node, ctx Context, expectedOutput string) {
 		mockDataSource := NewMockDataSource(ctrl)
 		mockDataSource.EXPECT().
 			Load(gomock.Any(), []byte(`{"id":1}`), gomock.AssignableToTypeOf(&bytes.Buffer{})).
@@ -284,7 +280,7 @@
 			},
 		}, Context{Context: context.Background(), Variables: []byte(`{"id":1}`)}, `{"name":"Jens"}`
 	}))
-	t.Run("resolve arrays", testFn(newResolver(false, false), func(t *testing.T, ctrl *gomock.Controller) (node Node, ctx Context, expectedOutput string) {
+	t.Run("resolve arrays", testFn(false, false, func(t *testing.T, ctrl *gomock.Controller) (node Node, ctx Context, expectedOutput string) {
 		return &Object{
 			Fetch: &SingleFetch{
 				BufferId:   0,
@@ -408,7 +404,7 @@
 			},
 		}, Context{Context: context.Background()}, `{"synchronousFriends":[{"id":1,"name":"Alex"},{"id":2,"name":"Patric"}],"asynchronousFriends":[{"id":1,"name":"Alex"},{"id":2,"name":"Patric"}],"nullableFriends":null,"strings":["foo","bar","baz"],"integers":[123,456,789],"floats":[1.2,3.4,5.6],"booleans":[true,false,true]}`
 	}))
-	t.Run("array response from data source", testFn(newResolver(false, false), func(t *testing.T, ctrl *gomock.Controller) (node Node, ctx Context, expectedOutput string) {
+	t.Run("array response from data source", testFn(false, false, func(t *testing.T, ctrl *gomock.Controller) (node Node, ctx Context, expectedOutput string) {
 		return &Object{
 				Fetch: &SingleFetch{
 					BufferId:   0,
@@ -439,7 +435,7 @@
 			}, Context{Context: context.Background()},
 			`{"pets":[{"name":"Woofie"}]}`
 	}))
-	t.Run("non null object with field condition can be null", testFn(newResolver(false, false), func(t *testing.T, ctrl *gomock.Controller) (node Node, ctx Context, expectedOutput string) {
+	t.Run("non null object with field condition can be null", testFn(false, false, func(t *testing.T, ctrl *gomock.Controller) (node Node, ctx Context, expectedOutput string) {
 		return &Object{
 				Fetch: &SingleFetch{
 					BufferId:   0,
@@ -467,7 +463,7 @@
 			}, Context{Context: context.Background()},
 			`{}`
 	}))
-	t.Run("object with multiple type conditions", testFn(newResolver(false, false), func(t *testing.T, ctrl *gomock.Controller) (node Node, ctx Context, expectedOutput string) {
+	t.Run("object with multiple type conditions", testFn(false, false, func(t *testing.T, ctrl *gomock.Controller) (node Node, ctx Context, expectedOutput string) {
 		return &Object{
 				Fetch: &SingleFetch{
 					BufferId:   0,
@@ -537,7 +533,7 @@
 			}, Context{Context: context.Background()},
 			`{"data":{"namespaceCreate":{"code":"UserAlreadyHasPersonalNamespace","message":""}}}`
 	}))
-	t.Run("resolve fieldsets based on __typename", testFn(newResolver(false, false), func(t *testing.T, ctrl *gomock.Controller) (node Node, ctx Context, expectedOutput string) {
+	t.Run("resolve fieldsets based on __typename", testFn(false, false, func(t *testing.T, ctrl *gomock.Controller) (node Node, ctx Context, expectedOutput string) {
 		return &Object{
 				Fetch: &SingleFetch{
 					BufferId:   0,
@@ -569,7 +565,7 @@
 			}, Context{Context: context.Background()},
 			`{"pets":[{"name":"Woofie"}]}`
 	}))
-	t.Run("resolve fieldsets asynchronous based on __typename", testFn(newResolver(false, false), func(t *testing.T, ctrl *gomock.Controller) (node Node, ctx Context, expectedOutput string) {
+	t.Run("resolve fieldsets asynchronous based on __typename", testFn(false, false, func(t *testing.T, ctrl *gomock.Controller) (node Node, ctx Context, expectedOutput string) {
 		return &Object{
 				Fetch: &SingleFetch{
 					BufferId:   0,
@@ -602,7 +598,7 @@
 			}, Context{Context: context.Background()},
 			`{"pets":[{"name":"Woofie"}]}`
 	}))
-	t.Run("parent object variables", testFn(newResolver(true, false), func(t *testing.T, ctrl *gomock.Controller) (node Node, ctx Context, expectedOutput string) {
+	t.Run("parent object variables", testFn(true, false, func(t *testing.T, ctrl *gomock.Controller) (node Node, ctx Context, expectedOutput string) {
 		mockDataSource := NewMockDataSource(ctrl)
 		mockDataSource.EXPECT().
 			Load(gomock.Any(), gomock.GotFormatterAdapter(gotBytesFormatter{}, matchBytes(`{"id":1}`)), gomock.AssignableToTypeOf(&bytes.Buffer{})).
@@ -681,16 +677,12 @@
 }
 
 func TestResolver_WithHooks(t *testing.T) {
-	testFn := func(r *Resolver, fn func(t *testing.T, ctrl *gomock.Controller) (node Node, ctx Context, expectedOutput string)) func(t *testing.T) {
+	testFn := func(enableSingleFlight bool, enableDataLoader bool, fn func(t *testing.T, ctrl *gomock.Controller) (node Node, ctx Context, expectedOutput string)) func(t *testing.T) {
 		ctrl := gomock.NewController(t)
-<<<<<<< HEAD
-		c, cancel := context.WithCancel(context.Background())
+		rCtx, cancel := context.WithCancel(context.Background())
 		defer cancel()
-		r := New(c)
-		node, ctx, expectedOutput := fn(t, r, ctrl)
-=======
+		r := newResolver(rCtx, enableSingleFlight, enableDataLoader)
 		node, ctx, expectedOutput := fn(t, ctrl)
->>>>>>> 5cc5f79e
 		return func(t *testing.T) {
 			buf := &BufPair{
 				Data:   fastbuffer.New(),
@@ -703,7 +695,7 @@
 			ctrl.Finish()
 		}
 	}
-	t.Run("resolve with hooks", testFn(newResolver(false, false), func(t *testing.T, ctrl *gomock.Controller) (node Node, ctx Context, expectedOutput string) {
+	t.Run("resolve with hooks", testFn(false, false, func(t *testing.T, ctrl *gomock.Controller) (node Node, ctx Context, expectedOutput string) {
 
 		pathEq := func(expected string) gomock.Matcher {
 			return hookContextPathMatcher{path: expected}
@@ -793,20 +785,14 @@
 }
 
 func TestResolver_ResolveGraphQLResponse(t *testing.T) {
-<<<<<<< HEAD
-	testFn := func(fn func(t *testing.T, r *Resolver, ctrl *gomock.Controller) (node *GraphQLResponse, ctx Context, expectedOutput string)) func(t *testing.T) {
+	testFn := func(enableSingleFlight bool, enableDataLoader bool, fn func(t *testing.T, ctrl *gomock.Controller) (node *GraphQLResponse, ctx Context, expectedOutput string)) func(t *testing.T) {
 		t.Helper()
 
 		ctrl := gomock.NewController(t)
-		c, cancel := context.WithCancel(context.Background())
+		rCtx, cancel := context.WithCancel(context.Background())
 		defer cancel()
-		r := New(c)
-		node, ctx, expectedOutput := fn(t, r, ctrl)
-=======
-	testFn := func(r *Resolver, fn func(t *testing.T, ctrl *gomock.Controller) (node *GraphQLResponse, ctx Context, expectedOutput string)) func(t *testing.T) {
-		ctrl := gomock.NewController(t)
+		r := newResolver(rCtx, enableSingleFlight, enableDataLoader)
 		node, ctx, expectedOutput := fn(t, ctrl)
->>>>>>> 5cc5f79e
 		return func(t *testing.T) {
 			t.Helper()
 
@@ -817,19 +803,14 @@
 			ctrl.Finish()
 		}
 	}
-<<<<<<< HEAD
-	t.Run("empty graphql response for nullable object", testFn(func(t *testing.T, r *Resolver, ctrl *gomock.Controller) (node *GraphQLResponse, ctx Context, expectedOutput string) {
-=======
-	t.Run("empty graphql response", testFn(newResolver(false, false), func(t *testing.T, ctrl *gomock.Controller) (node *GraphQLResponse, ctx Context, expectedOutput string) {
->>>>>>> 5cc5f79e
+	t.Run("empty graphql response", testFn(false, false, func(t *testing.T, ctrl *gomock.Controller) (node *GraphQLResponse, ctx Context, expectedOutput string) {
 		return &GraphQLResponse{
 			Data: &Object{
 				Nullable: true,
 			},
 		}, Context{Context: context.Background()}, `{"data":null}`
 	}))
-<<<<<<< HEAD
-	t.Run("empty graphql response for not nullable query field", testFn(func(t *testing.T, r *Resolver, ctrl *gomock.Controller) (node *GraphQLResponse, ctx Context, expectedOutput string) {
+	t.Run("empty graphql response for not nullable query field", testFn(false, false, func(t *testing.T, ctrl *gomock.Controller) (node *GraphQLResponse, ctx Context, expectedOutput string) {
 		return &GraphQLResponse{
 			Data: &Object{
 				Nullable: false,
@@ -864,11 +845,7 @@
 			},
 		}, Context{Context: context.Background()}, `{"errors":[{"message":"unable to resolve","locations":[{"line":3,"column":4}],"path":["country"]}],"data":null}`
 	}))
-	t.Run("fetch with simple error", testFn(func(t *testing.T, r *Resolver, ctrl *gomock.Controller) (node *GraphQLResponse, ctx Context, expectedOutput string) {
-		r.EnableSingleFlightLoader = true
-=======
-	t.Run("fetch with simple error", testFn(newResolver(true, false), func(t *testing.T, ctrl *gomock.Controller) (node *GraphQLResponse, ctx Context, expectedOutput string) {
->>>>>>> 5cc5f79e
+	t.Run("fetch with simple error", testFn(true, false, func(t *testing.T, ctrl *gomock.Controller) (node *GraphQLResponse, ctx Context, expectedOutput string) {
 		mockDataSource := NewMockDataSource(ctrl)
 		mockDataSource.EXPECT().
 			Load(gomock.Any(), gomock.Any(), gomock.AssignableToTypeOf(&bytes.Buffer{})).
@@ -901,7 +878,7 @@
 			},
 		}, Context{Context: context.Background()}, `{"errors":[{"message":"errorMessage"}],"data":{"name":null}}`
 	}))
-	t.Run("nested fetch error for non-nullable field", testFn(newResolver(true, false), func(t *testing.T, ctrl *gomock.Controller) (node *GraphQLResponse, ctx Context, expectedOutput string) {
+	t.Run("nested fetch error for non-nullable field", testFn(true, false, func(t *testing.T, ctrl *gomock.Controller) (node *GraphQLResponse, ctx Context, expectedOutput string) {
 		mockDataSource := NewMockDataSource(ctrl)
 		mockDataSource.EXPECT().
 			Load(gomock.Any(), gomock.Any(), gomock.AssignableToTypeOf(&bytes.Buffer{})).
@@ -948,7 +925,7 @@
 			},
 		}, Context{Context: context.Background()}, `{"errors":[{"message":"errorMessage"},{"message":"unable to resolve","locations":[{"line":0,"column":0}],"path":["nestedObject"]}],"data":null}`
 	}))
-	t.Run("fetch with two Errors", testFn(newResolver(true, false), func(t *testing.T, ctrl *gomock.Controller) (node *GraphQLResponse, ctx Context, expectedOutput string) {
+	t.Run("fetch with two Errors", testFn(true, false, func(t *testing.T, ctrl *gomock.Controller) (node *GraphQLResponse, ctx Context, expectedOutput string) {
 		mockDataSource := NewMockDataSource(ctrl)
 		mockDataSource.EXPECT().
 			Load(gomock.Any(), gomock.Any(), gomock.AssignableToTypeOf(&bytes.Buffer{})).
@@ -982,7 +959,7 @@
 			},
 		}, Context{Context: context.Background()}, `{"errors":[{"message":"errorMessage1"},{"message":"errorMessage2"}],"data":{"name":null}}`
 	}))
-	t.Run("null field should bubble up to parent with error", testFn(newResolver(false, false), func(t *testing.T, ctrl *gomock.Controller) (node *GraphQLResponse, ctx Context, expectedOutput string) {
+	t.Run("null field should bubble up to parent with error", testFn(false, false, func(t *testing.T, ctrl *gomock.Controller) (node *GraphQLResponse, ctx Context, expectedOutput string) {
 		return &GraphQLResponse{
 			Data: &Object{
 				Nullable: true,
@@ -1128,11 +1105,7 @@
 			},
 		}, Context{Context: context.Background()}, `{"errors":[{"message":"unable to resolve","locations":[{"line":0,"column":0}],"path":["objectObject","objectField"]}],"data":{"stringObject":null,"integerObject":null,"floatObject":null,"booleanObject":null,"objectObject":null,"arrayObject":null,"asynchronousArrayObject":null,"nullableArray":null}}`
 	}))
-<<<<<<< HEAD
-	t.Run("empty nullable array should resolve correctly", testFn(func(t *testing.T, r *Resolver, ctrl *gomock.Controller) (node *GraphQLResponse, ctx Context, expectedOutput string) {
-=======
-	t.Run("empty array should resolve correctly", testFn(newResolver(false, false), func(t *testing.T, ctrl *gomock.Controller) (node *GraphQLResponse, ctx Context, expectedOutput string) {
->>>>>>> 5cc5f79e
+	t.Run("empty nullable array should resolve correctly", testFn(false, false, func(t *testing.T, ctrl *gomock.Controller) (node *GraphQLResponse, ctx Context, expectedOutput string) {
 		return &GraphQLResponse{
 			Data: &Object{
 				Nullable: true,
@@ -1164,7 +1137,7 @@
 			},
 		}, Context{Context: context.Background()}, `{"data":{"nullableArray":[]}}`
 	}))
-	t.Run("empty not nullable array should resolve correctly", testFn(func(t *testing.T, r *Resolver, ctrl *gomock.Controller) (node *GraphQLResponse, ctx Context, expectedOutput string) {
+	t.Run("empty not nullable array should resolve correctly", testFn(false, false, func(t *testing.T, ctrl *gomock.Controller) (node *GraphQLResponse, ctx Context, expectedOutput string) {
 		return &GraphQLResponse{
 			Data: &Object{
 				Nullable: false,
@@ -1196,7 +1169,7 @@
 			},
 		}, Context{Context: context.Background()}, `{"data":{"notNullableArray":[]}}`
 	}))
-	t.Run("when data null not nullable array should resolve to data null and errors", testFn(func(t *testing.T, r *Resolver, ctrl *gomock.Controller) (node *GraphQLResponse, ctx Context, expectedOutput string) {
+	t.Run("when data null not nullable array should resolve to data null and errors", testFn(false, false, func(t *testing.T, ctrl *gomock.Controller) (node *GraphQLResponse, ctx Context, expectedOutput string) {
 		return &GraphQLResponse{
 			Data: &Object{
 				Nullable: false,
@@ -1248,7 +1221,7 @@
 			},
 		}, Context{Context: context.Background()}, `{"errors":[{"message":"unable to resolve","locations":[{"line":0,"column":0}]}],"data":null}`
 	}))
-	t.Run("when data null and errors present not nullable array should result to null data upsteam error and resolve error", testFn(func(t *testing.T, r *Resolver, ctrl *gomock.Controller) (node *GraphQLResponse, ctx Context, expectedOutput string) {
+	t.Run("when data null and errors present not nullable array should result to null data upsteam error and resolve error", testFn(false, false, func(t *testing.T, ctrl *gomock.Controller) (node *GraphQLResponse, ctx Context, expectedOutput string) {
 		return &GraphQLResponse{
 			Data: &Object{
 				Nullable: false,
@@ -1286,7 +1259,7 @@
 			},
 		}, Context{Context: context.Background()}, `{"errors":[{"message":"Could not get a name","locations":[{"line":3,"column":5}],"path":["todos",0,"name"]},{"message":"unable to resolve","locations":[{"line":0,"column":0}]}],"data":null}`
 	}))
-	t.Run("complex GraphQL Server plan", testFn(newResolver(true, false), func(t *testing.T, ctrl *gomock.Controller) (node *GraphQLResponse, ctx Context, expectedOutput string) {
+	t.Run("complex GraphQL Server plan", testFn(true, false, func(t *testing.T, ctrl *gomock.Controller) (node *GraphQLResponse, ctx Context, expectedOutput string) {
 		serviceOne := NewMockDataSource(ctrl)
 		serviceOne.EXPECT().
 			Load(gomock.Any(), gomock.Any(), gomock.AssignableToTypeOf(&bytes.Buffer{})).
@@ -1522,7 +1495,7 @@
 			},
 		}, Context{Context: context.Background(), Variables: []byte(`{"firstArg":"firstArgValue","thirdArg":123,"secondArg": true, "fourthArg": 12.34}`)}, `{"data":{"serviceOne":{"fieldOne":"fieldOneValue"},"serviceTwo":{"fieldTwo":"fieldTwoValue","serviceOneResponse":{"fieldOne":"fieldOneValue"}},"anotherServiceOne":{"fieldOne":"anotherFieldOneValue"},"secondServiceTwo":{"fieldTwo":"secondFieldTwoValue"},"reusingServiceOne":{"fieldOne":"reUsingFieldOneValue"}}}`
 	}))
-	t.Run("federation", testFn(newResolver(true, false), func(t *testing.T, ctrl *gomock.Controller) (node *GraphQLResponse, ctx Context, expectedOutput string) {
+	t.Run("federation", testFn(true, false, func(t *testing.T, ctrl *gomock.Controller) (node *GraphQLResponse, ctx Context, expectedOutput string) {
 
 		userService := NewMockDataSource(ctrl)
 		userService.EXPECT().
@@ -1697,20 +1670,18 @@
 			},
 		}, Context{Context: context.Background(), Variables: nil}, `{"data":{"me":{"id":"1234","username":"Me","reviews":[{"body":"A highly effective form of birth control.","product":{"upc":"top-1","name":"Trilby"}},{"body":"Fedoras are one of the most fashionable hats around and can look great with a variety of outfits.","product":{"upc":"top-1","name":"Trilby"}}]}}}`
 	}))
-	t.Run("federation with enabled dataloader", testFn(newResolver(true, true), func(t *testing.T, ctrl *gomock.Controller) (node *GraphQLResponse, ctx Context, expectedOutput string) {
+	t.Run("federation with enabled dataloader", testFn(true, true, func(t *testing.T, ctrl *gomock.Controller) (node *GraphQLResponse, ctx Context, expectedOutput string) {
 
 		userService := NewMockDataSource(ctrl)
-		userService.EXPECT().UniqueIdentifier().Return([]byte("userService"))
 		userService.EXPECT().
 			Load(gomock.Any(), gomock.Any(), gomock.AssignableToTypeOf(&BufPair{})).
-			Do(func(ctx context.Context, input []byte, pair *BufPair) (err error) {
+			DoAndReturn(func(ctx context.Context, input []byte, pair *BufPair) (err error) {
 				actual := string(input)
 				expected := `{"method":"POST","url":"http://localhost:4001","body":{"query":"{me {id username}}"}}`
 				assert.Equal(t, expected, actual)
 				pair.Data.WriteString(`{"me": {"id": "1234","username": "Me","__typename": "User"}}`)
 				return
-			}).
-			Return(nil)
+			})
 
 		reviewBatchFactory := NewMockDataSourceBatchFactory(ctrl)
 		reviewBatchFactory.EXPECT().
@@ -1721,17 +1692,15 @@
 					{data: `{"reviews": [{"body": "A highly effective form of birth control.","product": {"upc": "top-1","__typename": "Product"}},{"body": "Fedoras are one of the most fashionable hats around and can look great with a variety of outfits.","product": {"upc": "top-2","__typename": "Product"}}]}`},
 				}), nil)
 		reviewsService := NewMockDataSource(ctrl)
-		reviewsService.EXPECT().UniqueIdentifier().Return([]byte("reviewsService"))
 		reviewsService.EXPECT().
 			Load(gomock.Any(), gomock.Any(), gomock.AssignableToTypeOf(&BufPair{})).
-			Do(func(ctx context.Context, input []byte, pair *BufPair) (err error) {
+			DoAndReturn(func(ctx context.Context, input []byte, pair *BufPair) (err error) {
 				actual := string(input)
 				expected := `{"method":"POST","url":"http://localhost:4002","body":{"query":"query($representations: [_Any!]!){_entities(representations: $representations){... on User {reviews {body product {upc __typename}}}}}","variables":{"representations":[{"id":"1234","__typename":"User"}]}},"extract_entities":true}`
 				assert.Equal(t, expected, actual)
 				pair.Data.WriteString(`{"reviews": [{"body": "A highly effective form of birth control.","product": {"upc": "top-1","__typename": "Product"}},{"body": "Fedoras are one of the most fashionable hats around and can look great with a variety of outfits.","product": {"upc": "top-2","__typename": "Product"}}]}`)
 				return
-			}).
-			Return(nil)
+			})
 
 		productBatchFactory := NewMockDataSourceBatchFactory(ctrl)
 		productBatchFactory.EXPECT().
@@ -1745,17 +1714,15 @@
 				{data: `{"name": "Fedora"}`},
 			}), nil)
 		productService := NewMockDataSource(ctrl)
-		productService.EXPECT().UniqueIdentifier().Return([]byte("productService"))
 		productService.EXPECT().
 			Load(gomock.Any(), gomock.Any(), gomock.AssignableToTypeOf(&BufPair{})).
-			Do(func(ctx context.Context, input []byte, pair *BufPair) (err error) {
+			DoAndReturn(func(ctx context.Context, input []byte, pair *BufPair) (err error) {
 				actual := string(input)
 				expected := `{"method":"POST","url":"http://localhost:4003","body":{"query":"query($representations: [_Any!]!){_entities(representations: $representations){... on Product {name}}}","variables":{"representations":[{"upc":"top-1","__typename":"Product"},{"upc":"top-2","__typename":"Product"}]}},"extract_entities":true}`
 				assert.Equal(t, expected, actual)
 				pair.Data.WriteString(`[{"name": "Trilby"},{"name": "Fedora"}]`)
 				return
-			}).
-			Return(nil)
+			})
 
 		return &GraphQLResponse{
 			Data: &Object{
@@ -1890,62 +1857,56 @@
 			},
 		}, Context{Context: context.Background(), Variables: nil}, `{"data":{"me":{"id":"1234","username":"Me","reviews":[{"body":"A highly effective form of birth control.","product":{"upc":"top-1","name":"Trilby"}},{"body":"Fedoras are one of the most fashionable hats around and can look great with a variety of outfits.","product":{"upc":"top-2","name":"Fedora"}}]}}}`
 	}))
-	t.Run("federation with enabled dataloader and fetch error ", testFn(newResolver(true, true), func(t *testing.T, ctrl *gomock.Controller) (node *GraphQLResponse, ctx Context, expectedOutput string) {
+	t.Run("federation with enabled dataloader and fetch error ", testFn(true, true, func(t *testing.T, ctrl *gomock.Controller) (node *GraphQLResponse, ctx Context, expectedOutput string) {
 
 		userService := NewMockDataSource(ctrl)
-		userService.EXPECT().UniqueIdentifier().Return([]byte("userService"))
 		userService.EXPECT().
 			Load(gomock.Any(), gomock.Any(), gomock.AssignableToTypeOf(&BufPair{})).
-			Do(func(ctx context.Context, input []byte, pair *BufPair) (err error) {
+			DoAndReturn(func(ctx context.Context, input []byte, pair *BufPair) (err error) {
 				actual := string(input)
 				expected := `{"method":"POST","url":"http://localhost:4001","body":{"query":"{me {id username}}"}}`
 				assert.Equal(t, expected, actual)
 				pair.Data.WriteString(`{"me": {"id": "1234","username": "Me","__typename": "User"}}`)
 				return
-			}).
-			Return(nil)
+			})
 
 		reviewBatchFactory := NewMockDataSourceBatchFactory(ctrl)
 		reviewBatchFactory.EXPECT().
 			CreateBatch([]byte(`{"method":"POST","url":"http://localhost:4002","body":{"query":"query($representations: [_Any!]!){_entities(representations: $representations){... on User {reviews {body product {upc __typename}}}}}","variables":{"representations":[{"id":"1234","__typename":"User"}]}},"extract_entities":true}`)).
 			Return(NewFakeDataSourceBatch(
-			`{"method":"POST","url":"http://localhost:4002","body":{"query":"query($representations: [_Any!]!){_entities(representations: $representations){... on User {reviews {body product {upc __typename}}}}}","variables":{"representations":[{"id":"1234","__typename":"User"}]}},"extract_entities":true}`,
-			[]resultedBufPair{
-				{data: `{"reviews": [{"body": "A highly effective form of birth control.","product": {"upc": "top-1","__typename": "Product"}},{"body": "Fedoras are one of the most fashionable hats around and can look great with a variety of outfits.","product": {"upc": "top-2","__typename": "Product"}}]}`},
-			}), nil)
+				`{"method":"POST","url":"http://localhost:4002","body":{"query":"query($representations: [_Any!]!){_entities(representations: $representations){... on User {reviews {body product {upc __typename}}}}}","variables":{"representations":[{"id":"1234","__typename":"User"}]}},"extract_entities":true}`,
+				[]resultedBufPair{
+					{data: `{"reviews": [{"body": "A highly effective form of birth control.","product": {"upc": "top-1","__typename": "Product"}},{"body": "Fedoras are one of the most fashionable hats around and can look great with a variety of outfits.","product": {"upc": "top-2","__typename": "Product"}}]}`},
+				}), nil)
 		reviewsService := NewMockDataSource(ctrl)
-		reviewsService.EXPECT().UniqueIdentifier().Return([]byte("reviewsService"))
 		reviewsService.EXPECT().
 			Load(gomock.Any(), gomock.Any(), gomock.AssignableToTypeOf(&BufPair{})).
-			Do(func(ctx context.Context, input []byte, pair *BufPair) (err error) {
+			DoAndReturn(func(ctx context.Context, input []byte, pair *BufPair) (err error) {
 				actual := string(input)
 				expected := `{"method":"POST","url":"http://localhost:4002","body":{"query":"query($representations: [_Any!]!){_entities(representations: $representations){... on User {reviews {body product {upc __typename}}}}}","variables":{"representations":[{"id":"1234","__typename":"User"}]}},"extract_entities":true}`
 				assert.Equal(t, expected, actual)
 				pair.Data.WriteString(`{"reviews": [{"body": "A highly effective form of birth control.","product": {"upc": "top-1","__typename": "Product"}},{"body": "Fedoras are one of the most fashionable hats around and can look great with a variety of outfits.","product": {"upc": "top-2","__typename": "Product"}}]}`)
 				return
-			}).
-			Return(nil)
+			})
 
 		productBatchFactory := NewMockDataSourceBatchFactory(ctrl)
 		productBatchFactory.EXPECT().
 			CreateBatch(
-			[]byte(`{"method":"POST","url":"http://localhost:4003","body":{"query":"query($representations: [_Any!]!){_entities(representations: $representations){... on Product {name}}}","variables":{"representations":[{"upc":"top-1","__typename":"Product"}]}},"extract_entities":true}`),
-			[]byte(`{"method":"POST","url":"http://localhost:4003","body":{"query":"query($representations: [_Any!]!){_entities(representations: $representations){... on Product {name}}}","variables":{"representations":[{"upc":"top-2","__typename":"Product"}]}},"extract_entities":true}`),
-		).Return(NewFakeDataSourceBatch(
+				[]byte(`{"method":"POST","url":"http://localhost:4003","body":{"query":"query($representations: [_Any!]!){_entities(representations: $representations){... on Product {name}}}","variables":{"representations":[{"upc":"top-1","__typename":"Product"}]}},"extract_entities":true}`),
+				[]byte(`{"method":"POST","url":"http://localhost:4003","body":{"query":"query($representations: [_Any!]!){_entities(representations: $representations){... on Product {name}}}","variables":{"representations":[{"upc":"top-2","__typename":"Product"}]}},"extract_entities":true}`),
+			).Return(NewFakeDataSourceBatch(
 			`{"method":"POST","url":"http://localhost:4003","body":{"query":"query($representations: [_Any!]!){_entities(representations: $representations){... on Product {name}}}","variables":{"representations":[{"upc":"top-1","__typename":"Product"},{"upc":"top-2","__typename":"Product"}]}},"extract_entities":true}`,
-			[]resultedBufPair{ {data: `null`, err: "errorMessage"}, {data: `null`}}), nil)
+			[]resultedBufPair{{data: `null`, err: "errorMessage"}, {data: `null`}}), nil)
 		productService := NewMockDataSource(ctrl)
-		productService.EXPECT().UniqueIdentifier().Return([]byte("productService"))
 		productService.EXPECT().
 			Load(gomock.Any(), gomock.Any(), gomock.AssignableToTypeOf(&BufPair{})).
-			Do(func(ctx context.Context, input []byte, pair *BufPair) (err error) {
+			DoAndReturn(func(ctx context.Context, input []byte, pair *BufPair) (err error) {
 				actual := string(input)
 				expected := `{"method":"POST","url":"http://localhost:4003","body":{"query":"query($representations: [_Any!]!){_entities(representations: $representations){... on Product {name}}}","variables":{"representations":[{"upc":"top-1","__typename":"Product"},{"upc":"top-2","__typename":"Product"}]}},"extract_entities":true}`
 				assert.Equal(t, expected, actual)
-				pair.WriteErr([]byte("errorMessage"), nil, nil)
+				pair.WriteErr([]byte("errorMessage"), nil, nil, nil)
 				return
-			}).
-			Return(nil)
+			})
 
 		return &GraphQLResponse{
 			Data: &Object{
@@ -2093,13 +2054,9 @@
 
 	for _, tc := range cases {
 		t.Run(tc.name, func(t *testing.T) {
-<<<<<<< HEAD
-			c, cancel := context.WithCancel(context.Background())
+			rCtx, cancel := context.WithCancel(context.Background())
 			defer cancel()
-			resolver := New(c)
-=======
-			resolver := newResolver(false, false)
->>>>>>> 5cc5f79e
+			resolver := newResolver(rCtx, false, false)
 
 			header := make(http.Header)
 			header.Set(tc.header, "foo")
@@ -2209,8 +2166,7 @@
 }
 
 func TestResolver_ResolveGraphQLSubscription(t *testing.T) {
-<<<<<<< HEAD
-	setup := func(ctx context.Context, stream *_fakeStream) (*Resolver, *GraphQLSubscription, *TestFlushWriter) {
+	setup := func(ctx context.Context, stream *_fakeStream) (*Resolver, *GraphQLSubscription, *TestFlushWriter, context.CancelFunc) {
 		plan := &GraphQLSubscription{
 			Trigger: GraphQLSubscriptionTrigger{
 				Source: stream,
@@ -2223,30 +2179,6 @@
 							Value: &Integer{
 								Path: []string{"counter"},
 							},
-=======
-	resolver := newResolver(false, false)
-	c, cancel := context.WithCancel(context.Background())
-	defer cancel()
-	man := subscription.NewManager(&FakeStream{
-		cancel: cancel,
-	})
-	manCtx, cancelMan := context.WithCancel(context.Background())
-	defer cancelMan()
-	man.Run(manCtx.Done())
-	resolver.RegisterTriggerManager(man)
-	plan := &GraphQLSubscription{
-		Trigger: GraphQLSubscriptionTrigger{
-			ManagerID: []byte("fake"),
-			Input:     "",
-		},
-		Response: &GraphQLResponse{
-			Data: &Object{
-				Fields: []*Field{
-					{
-						Name: []byte("counter"),
-						Value: &Integer{
-							Path: []string{"counter"},
->>>>>>> 5cc5f79e
 						},
 					},
 				},
@@ -2257,7 +2189,8 @@
 			buf: bytes.Buffer{},
 		}
 
-		return New(ctx), plan, out
+		rCtx, cancel := context.WithCancel(context.Background())
+		return newResolver(rCtx, false, false), plan, out, cancel
 	}
 
 	t.Run("should return errors if the upstream data has errors", func(t *testing.T) {
@@ -2268,7 +2201,9 @@
 			return `{"errors":[{"message":"Validation error occurred","locations":[{"line":1,"column":1}],"extensions":{"code":"GRAPHQL_VALIDATION_FAILED"}}],"data":null}`, false
 		})
 
-		resolver, plan, out := setup(c, fakeStream)
+		resolver, plan, out, rCtxCancel := setup(c, fakeStream)
+		defer rCtxCancel()
+
 		ctx := Context{
 			Context: c,
 		}
@@ -2287,7 +2222,9 @@
 			return fmt.Sprintf(`{"data":{"counter":%d}}`, count), true
 		})
 
-		resolver, plan, out := setup(c, fakeStream)
+		resolver, plan, out, rCtxCancel := setup(c, fakeStream)
+		defer rCtxCancel()
+
 		ctx := Context{
 			Context: c,
 		}
@@ -2302,15 +2239,10 @@
 }
 
 func BenchmarkResolver_ResolveNode(b *testing.B) {
-
-<<<<<<< HEAD
-	c, cancel := context.WithCancel(context.Background())
+	rCtx, cancel := context.WithCancel(context.Background())
 	defer cancel()
 
-	resolver := New(c)
-=======
-	resolver := newResolver(false, false)
->>>>>>> 5cc5f79e
+	resolver := newResolver(rCtx, true, false)
 
 	serviceOneDS := FakeDataSource(`{"serviceOne":{"fieldOne":"fieldOneValue"},"anotherServiceOne":{"fieldOne":"anotherFieldOneValue"},"reusingServiceOne":{"fieldOne":"reUsingFieldOneValue"}}`)
 	serviceTwoDS := FakeDataSource(`{"serviceTwo":{"fieldTwo":"fieldTwoValue"},"secondServiceTwo":{"fieldTwo":"secondFieldTwoValue"}}`)
@@ -2564,7 +2496,6 @@
 		serviceOneDS.artificialLatency = 0
 		serviceTwoDS.artificialLatency = 0
 		nestedServiceOneDS.artificialLatency = 0
-		resolver = newResolver(true, false)
 		runBench(b)
 	})
 }
